extern crate bindgen;
extern crate syn;

use std::env;
use std::fs::File;
use std::io::Read;
use std::path::Path;
use std::path::PathBuf;
use std::process::Command;

use quote::ToTokens;

fn main() {
    // TODO: get source and build petsc (idk, follow what rsmpi does maybe)
    // also look at libffi and how they do it with an external src

    let features = ["CARGO_FEATURE_PETSC_REAL_F64",
                    "CARGO_FEATURE_PETSC_REAL_F32",
                    "CARGO_FEATURE_PETSC_USE_COMPLEX",
                    "CARGO_FEATURE_PETSC_INT_I32",
                    "CARGO_FEATURE_PETSC_INT_I64"].iter()
        .map(|&x| env::var(x).ok().map(|o| if o == "1" { Some(x) } else { None }).flatten())
        .flatten().collect::<Vec<_>>();

    println!("cargo:rerun-if-env-changed=PETSC_DIR");
    println!("cargo:rerun-if-env-changed=PETSC_ARCH");
    println!("cargo:rerun-if-env-changed=PETSC_ARCH_RELEASE");
    println!("cargo:rerun-if-env-changed=PKG_CONFIG_PATH");

    let real_features = features.iter().filter(|a| a.contains("PETSC_REAL_"))
        .copied().collect::<Vec<_>>();
    let use_complex_feature = features.contains(&"CARGO_FEATURE_PETSC_USE_COMPLEX");
    let int_features = features.iter().filter(|a| a.contains("PETSC_INT_"))
        .copied().collect::<Vec<_>>();
    
    assert_eq!(real_features.len(),  1, 
        "There must be exactly one \"petsc-real-*\" feature enabled. There are {} enabled.",
            real_features.len());
    assert_eq!(int_features.len(), 1, 
        "There must be exactly one \"petsc-int-*\" feature enabled. There are {} enabled.",
            int_features.len());

    let profile = env::var("PROFILE").expect("No profile set.");

    // We do our best to find the PETSC install directory
    let petsc_dir = env::var("PETSC_DIR").map(|x| Path::new(&x).to_path_buf());
    let petsc_full_dir = petsc_dir.map(|petsc_dir| match profile.as_str() {
        "release" => match env::var("PETSC_ARCH_RELEASE") {
            Ok(arch) => petsc_dir.join(arch),
            Err(_) => match env::var("PETSC_ARCH") {
                Ok(arch) => petsc_dir.join(arch),
                Err(_) => petsc_dir,
            },
        }
        _ => match env::var("PETSC_ARCH") {
            Ok(arch) => petsc_dir.join(arch),
            Err(_) => petsc_dir,
        }
    });

    // In order for pkg_config to find the lib data for us we need the directory containing `PETSc.pc` 
    // to be in the env var PKG_CONFIG_PATH. For petsc we want `$PETSC_DIR/$PETSC_ARCH/lib/pkgconfig`
    if let Ok(petsc_dir) = &petsc_full_dir {
        let pkgconfig_dir = petsc_dir.join("lib/pkgconfig");
        if let Some(path) = env::var_os("PKG_CONFIG_PATH") {
            let mut paths = env::split_paths(&path).collect::<Vec<_>>();
            paths.push(pkgconfig_dir);
            let new_path = env::join_paths(paths).unwrap();
            env::set_var("PKG_CONFIG_PATH", &new_path);
        } else {
            env::set_var("PKG_CONFIG_PATH", pkgconfig_dir);
        }
    }

    let atleast_version = "3.15";
    let lib = match pkg_config::Config::new()
        .atleast_version(atleast_version)
        .probe("PETSc") { // note, this is case sensitive
            Ok(lib) => lib,
            Err(err) => { 
                eprintln!("Could not find library \'PETSc\', will try again. Error: {:?} ", err);
                match pkg_config::Config::new()
                    .atleast_version(atleast_version)
                    .probe("petsc") {
                        Ok(lib) => lib,
                        Err(err) => panic!("Could not find library \'petsc\', Error: {:?}", err)
                    }
            },
        };

    eprintln!("lib found: {:?}", lib);
    
    let mut bindings = bindgen::Builder::default();

    for dir in &lib.link_paths {
        println!("cargo:rustc-link-search={}", dir.display());
        // the binary will look for the petsc lib in the directory pointed at by LD_LIBRARY_PATH
        println!("cargo:rustc-env=LD_LIBRARY_PATH={}", dir.display());

        bindings = bindings.clang_arg(format!("-L{}", dir.to_string_lossy()));
    }
    for lib in &lib.libs {
        println!("cargo:rustc-link-lib={}", lib);

        // TODO: what does this do? it requires the crate libloading
        // bindings = bindings.dynamic_library_name(lib);
    }
    
    // Tell cargo to invalidate the built crate whenever the wrapper changes
    println!("cargo:rerun-if-changed=src/petsc_wrapper.h");

    for dir in &lib.include_paths {
        //println!("cargo:rerun-if-changed={}", dir.to_string_lossy());
        bindings = bindings.clang_arg(format!("-I{}", dir.to_string_lossy()));
    }

    // TODO: make better, show i do parsing. There must be a library that can do this
    // This gets the includes from mpicc
    // We could probably use the build-probe-mpi crate to get this info.
    if let Ok(output) = Command::new("mpicc").args(&["--show"]).output() {
        let gcc_command = String::from_utf8_lossy(&output.stdout).into_owned();
        let include_paths = gcc_command.split(' ').filter(|&s| &s[..2] == "-I");
        bindings = bindings.clang_args(include_paths);
    }

    // TODO: get comments somehow
    // bindings = bindings.clang_arg("-fparse-all-comments").clang_arg("-fretain-comments-from-system-headers");

    // The bindgen::Builder is the main entry point
    // to bindgen, and lets you build up options for
    // the resulting bindings.
    let bindings = bindings
        // The input header we would like to generate
        // bindings for.
        .header("src/petsc_wrapper.h")

        .allowlist_function("[A-Z][a-zA-Z0-9]*")
        .allowlist_type("[A-Z][a-zA-Z0-9]*")
<<<<<<< HEAD
        .allowlist_var("[A-Z][a-zA-Z]*")
=======
        .allowlist_var("[A-Z][a-zA-Z0-9]*")
>>>>>>> 7767aaae
        .allowlist_var("[A-Z0-9_]*")

        .opaque_type("FILE")

        // There is no need to make bindings for mpi types as that has already been done in the mpi crate
        .blocklist_type("MPI\\w*")
        .blocklist_type("ompi\\w*")
        .blocklist_item("FP\\w*") // we need this because PETSc defines FP_* things twice and we will get errors
        .raw_line("use mpi::ffi::*;")

        // Tell cargo to not mangle the function names
        .trust_clang_mangling(false)
        // Tell cargo to invalidate the built crate whenever any of the
        // included header files changed.
        .parse_callbacks(Box::new(bindgen::CargoCallbacks))
        // Make C enums into rust enums not consts
        .default_enum_style(bindgen::EnumVariation::Rust{non_exhaustive:false})
        // Generate Comments
        .generate_comments(true)
        // Finish the builder and generate the bindings.
        .generate()
        // Unwrap the Result and panic on failure.
        .expect("Unable to generate bindings");

    // Write the bindings to the $OUT_DIR/bindings.rs file.
    let out_path = PathBuf::from(env::var("OUT_DIR").unwrap());
    let bindings_file = out_path.join("bindings.rs");
    bindings
        .write_to_file(&bindings_file)
        .expect("Couldn't write bindings!");

    // Assert we are using the right types

    // parse the bindings generated by bindgen
    let mut file = File::open(&bindings_file).unwrap();
    let mut content = String::new();
    file.read_to_string(&mut content).unwrap();
    let raw = syn::parse_file(&content).expect("Could not read generated bindings");

    // Find all variables named: PETSC_USE_*
    let petsc_use_idents = raw.items.iter()
        .filter_map(|item| match item {
            syn::Item::Const(c_item) => Some(format!("{}", c_item.ident.to_token_stream())),
            _ => None,
        }).filter(|ident| ident.contains("PETSC_USE_"))
        .collect::<Vec<_>>();

    // do asserts
    match real_features[0]
    {
        "CARGO_FEATURE_PETSC_REAL_F64" => assert!(petsc_use_idents.contains(&"PETSC_USE_REAL_DOUBLE".into()),
            "PETSc is not compiled to use `f64` for real, but the feature \"petsc-real-f64\" is set."),
        "CARGO_FEATURE_PETSC_REAL_F32" => assert!(petsc_use_idents.contains(&"PETSC_USE_REAL_SINGLE".into()),
            "PETSc is not compiled to use `f32` for real, but the feature \"petsc-real-f32\" is set."),
        _ => panic!("Invalid feature type for petsc real")
    }

    if use_complex_feature {
        assert!(petsc_use_idents.contains(&"PETSC_USE_COMPLEX".into()),
                "PETSc is not compiled to use complex for scalar, but the feature \"petsc-use-complex\" is set.");
    } else {
        assert!(!petsc_use_idents.contains(&"PETSC_USE_COMPLEX".into()),
                "PETSc is compiled to use complex for scalar, but the feature \"petsc-use-complex\" is no set.");
    }
    
    match int_features[0]
    {
        "CARGO_FEATURE_PETSC_INT_I64" => assert!(petsc_use_idents.contains(&"PETSC_USE_64BIT_INDICES".into()),
            "PETSc is not compiled to use `i64` for ints, but the feature \"petsc-int-i64\" is set."),
        "CARGO_FEATURE_PETSC_INT_I32" => assert!(!petsc_use_idents.contains(&"PETSC_USE_64BIT_INDICES".into()),
            "PETSc is not compiled to use `i32` for ints, but the feature \"petsc-int-i32\" is set."),
        _ => panic!("Invalid feature type for petsc int")
    }
}<|MERGE_RESOLUTION|>--- conflicted
+++ resolved
@@ -136,11 +136,7 @@
 
         .allowlist_function("[A-Z][a-zA-Z0-9]*")
         .allowlist_type("[A-Z][a-zA-Z0-9]*")
-<<<<<<< HEAD
-        .allowlist_var("[A-Z][a-zA-Z]*")
-=======
         .allowlist_var("[A-Z][a-zA-Z0-9]*")
->>>>>>> 7767aaae
         .allowlist_var("[A-Z0-9_]*")
 
         .opaque_type("FILE")
