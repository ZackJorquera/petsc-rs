extern crate bindgen;
extern crate syn;

use std::env;
use std::fs::File;
use std::io::Read;
use std::path::Path;
use std::path::PathBuf;

use quote::ToTokens;

fn main() {
    // TODO: get source and build petsc (idk, follow what rsmpi does maybe)
    // also look at libffi and how they do it with an external src

    let features = ["CARGO_FEATURE_PETSC_REAL_F64",
                    "CARGO_FEATURE_PETSC_REAL_F32",
                    "CARGO_FEATURE_PETSC_USE_COMPLEX",
                    "CARGO_FEATURE_PETSC_INT_I32",
                    "CARGO_FEATURE_PETSC_INT_I64"].iter()
        .map(|&x| env::var(x).ok().map(|o| if o == "1" { Some(x) } else { None }).flatten())
        .flatten().collect::<Vec<_>>();

    println!("cargo:rerun-if-env-changed=PETSC_DIR");
    println!("cargo:rerun-if-env-changed=PETSC_ARCH");
    println!("cargo:rerun-if-env-changed=PETSC_ARCH_RELEASE");
    println!("cargo:rerun-if-env-changed=PKG_CONFIG_PATH");

    let real_features = features.iter().filter(|a| a.contains("PETSC_REAL_"))
        .copied().collect::<Vec<_>>();
    let use_complex_feature = features.contains(&"CARGO_FEATURE_PETSC_USE_COMPLEX");
    let int_features = features.iter().filter(|a| a.contains("PETSC_INT_"))
        .copied().collect::<Vec<_>>();
    
    assert_eq!(real_features.len(),  1, 
        "There must be exactly one \"petsc-real-*\" feature enabled. There are {} enabled.",
            real_features.len());
    assert_eq!(int_features.len(), 1, 
        "There must be exactly one \"petsc-int-*\" feature enabled. There are {} enabled.",
            int_features.len());

    let profile = env::var("PROFILE").expect("No profile set.");

    // We do our best to find the PETSC install directory
    let petsc_dir = env::var("PETSC_DIR").map(|x| Path::new(&x).to_path_buf());
    let petsc_full_dir = petsc_dir.map(|petsc_dir| match profile.as_str() {
        "release" => match env::var("PETSC_ARCH_RELEASE") {
            Ok(arch) => petsc_dir.join(arch),
            Err(_) => match env::var("PETSC_ARCH") {
                Ok(arch) => petsc_dir.join(arch),
                Err(_) => petsc_dir,
            },
        }
        _ => match env::var("PETSC_ARCH") {
            Ok(arch) => petsc_dir.join(arch),
            Err(_) => petsc_dir,
        }
    });

    // In order for pkg_config to find the lib data for us we need the directory containing `PETSc.pc` 
    // to be in the env var PKG_CONFIG_PATH. For petsc we want `$PETSC_DIR/$PETSC_ARCH/lib/pkgconfig`
    if let Ok(petsc_dir) = &petsc_full_dir {
        let pkgconfig_dir = petsc_dir.join("lib/pkgconfig");
        if let Some(path) = env::var_os("PKG_CONFIG_PATH") {
            let mut paths = env::split_paths(&path).collect::<Vec<_>>();
            paths.push(pkgconfig_dir);
            let new_path = env::join_paths(paths).unwrap();
            env::set_var("PKG_CONFIG_PATH", &new_path);
        } else {
            env::set_var("PKG_CONFIG_PATH", pkgconfig_dir);
        }
    }

    let atleast_version = "3.15";
    let lib = match pkg_config::Config::new()
        .atleast_version(atleast_version)
        .probe("PETSc") { // note, this is case sensitive
            Ok(lib) => lib,
            Err(err) => { 
                eprintln!("Could not find library \'PETSc\', will try again. Error: {:?} ", err);
                match pkg_config::Config::new()
                    .atleast_version(atleast_version)
                    .probe("petsc") {
                        Ok(lib) => lib,
                        Err(err) => panic!("Could not find library \'petsc\', Error: {:?}", err)
                    }
            },
        };

    eprintln!("lib found: {:?}", lib);
    
    let mut bindings = bindgen::Builder::default();

    for dir in &lib.link_paths {
        println!("cargo:rustc-link-search={}", dir.display());
        // the binary will look for the petsc lib in the directory pointed at by LD_LIBRARY_PATH
        println!("cargo:rustc-env=LD_LIBRARY_PATH={}", dir.display());

        bindings = bindings.clang_arg(format!("-L{}", dir.to_string_lossy()));
    }
    for lib in &lib.libs {
        println!("cargo:rustc-link-lib={}", lib);

        // TODO: what does this do? it requires the crate libloading
        // bindings = bindings.dynamic_library_name(lib);
    }
    
    // Tell cargo to invalidate the built crate whenever the wrapper changes
    println!("cargo:rerun-if-changed=src/petsc_wrapper.h");

    for dir in &lib.include_paths {
        //println!("cargo:rerun-if-changed={}", dir.to_string_lossy());
        bindings = bindings.clang_arg(format!("-I{}", dir.to_string_lossy()));
    }

<<<<<<< HEAD
    // TODO: make better, show i do parsing. There must be a library that can do this
    // This gets the includes from mpicc
    // We could probably use the build-probe-mpi crate to get this info.
    if let Ok(output) = Command::new("mpicc").args(&["--show"]).output() {
        let gcc_command = String::from_utf8_lossy(&output.stdout).into_owned();
        let include_paths = gcc_command.split(' ').filter(|&s| &s[..2] == "-I");
        bindings = bindings.clang_args(include_paths);
=======
    let mpi_lib = match build_probe_mpi::probe() {
        Ok(lib) => lib,
        Err(errs) => {
            eprintln!("Could not find MPI library for various reasons:\n");
            for (i, err) in errs.iter().enumerate() {
                eprintln!("Reason #{}:\n{}\n", i, err);
            }
            panic!();
        }
    };

    for dir in &mpi_lib.lib_paths {
        println!("cargo:rustc-link-search=native={}", dir.display());
    }
    for lib in &mpi_lib.libs {
        println!("cargo:rustc-link-lib={}", lib);
    }
    for dir in &mpi_lib.include_paths {
        bindings = bindings.clang_arg(format!("-I{}", dir.to_string_lossy()));
>>>>>>> 8991d994
    }

    // TODO: get comments somehow
    // bindings = bindings.clang_arg("-fparse-all-comments").clang_arg("-fretain-comments-from-system-headers");

    // The bindgen::Builder is the main entry point
    // to bindgen, and lets you build up options for
    // the resulting bindings.
    let bindings = bindings
        // The input header we would like to generate
        // bindings for.
        .header("src/petsc_wrapper.h")

        .allowlist_function("[A-Z][a-zA-Z0-9]*")
        .allowlist_type("[A-Z][a-zA-Z0-9]*")
        .allowlist_var("[A-Z][a-zA-Z0-9]*")
        .allowlist_var("[A-Z0-9_]*")

        .opaque_type("FILE")

        // There is no need to make bindings for mpi types as that has already been done in the mpi crate
        .blocklist_type("MPI\\w*")
        .blocklist_type("ompi\\w*")
        .blocklist_item("FP\\w*") // we need this because PETSc defines FP_* things twice and we will get errors
        .raw_line("use mpi::ffi::*;")

        // Tell cargo to not mangle the function names
        .trust_clang_mangling(false)
        // Tell cargo to invalidate the built crate whenever any of the
        // included header files changed.
        .parse_callbacks(Box::new(bindgen::CargoCallbacks))
        // Make C enums into rust enums not consts
        .default_enum_style(bindgen::EnumVariation::Rust{non_exhaustive:false})
        // Generate Comments
        .generate_comments(true)
        // Finish the builder and generate the bindings.
        .generate()
        // Unwrap the Result and panic on failure.
        .expect("Unable to generate bindings");

    // Write the bindings to the $OUT_DIR/bindings.rs file.
    let out_path = PathBuf::from(env::var("OUT_DIR").unwrap());
    let bindings_file = out_path.join("bindings.rs");
    bindings
        .write_to_file(&bindings_file)
        .expect("Couldn't write bindings!");

    // Assert we are using the right types

    // parse the bindings generated by bindgen
    let mut file = File::open(&bindings_file).unwrap();
    let mut content = String::new();
    file.read_to_string(&mut content).unwrap();
    let raw = syn::parse_file(&content).expect("Could not read generated bindings");

    // Find all variables named: PETSC_USE_*
    let petsc_use_idents = raw.items.iter()
        .filter_map(|item| match item {
            syn::Item::Const(c_item) => Some(format!("{}", c_item.ident.to_token_stream())),
            _ => None,
        }).filter(|ident| ident.contains("PETSC_USE_"))
        .collect::<Vec<_>>();

    // do asserts
    match real_features[0]
    {
        "CARGO_FEATURE_PETSC_REAL_F64" => assert!(petsc_use_idents.contains(&"PETSC_USE_REAL_DOUBLE".into()),
            "PETSc is not compiled to use `f64` for real, but the feature \"petsc-real-f64\" is set."),
        "CARGO_FEATURE_PETSC_REAL_F32" => assert!(petsc_use_idents.contains(&"PETSC_USE_REAL_SINGLE".into()),
            "PETSc is not compiled to use `f32` for real, but the feature \"petsc-real-f32\" is set."),
        _ => panic!("Invalid feature type for petsc real")
    }

    if use_complex_feature {
        assert!(petsc_use_idents.contains(&"PETSC_USE_COMPLEX".into()),
                "PETSc is not compiled to use complex for scalar, but the feature \"petsc-use-complex\" is set.");
    } else {
        assert!(!petsc_use_idents.contains(&"PETSC_USE_COMPLEX".into()),
                "PETSc is compiled to use complex for scalar, but the feature \"petsc-use-complex\" is no set.");
    }
    
    match int_features[0]
    {
        "CARGO_FEATURE_PETSC_INT_I64" => assert!(petsc_use_idents.contains(&"PETSC_USE_64BIT_INDICES".into()),
            "PETSc is not compiled to use `i64` for ints, but the feature \"petsc-int-i64\" is set."),
        "CARGO_FEATURE_PETSC_INT_I32" => assert!(!petsc_use_idents.contains(&"PETSC_USE_64BIT_INDICES".into()),
            "PETSc is not compiled to use `i32` for ints, but the feature \"petsc-int-i32\" is set."),
        _ => panic!("Invalid feature type for petsc int")
    }
}<|MERGE_RESOLUTION|>--- conflicted
+++ resolved
@@ -113,15 +113,6 @@
         bindings = bindings.clang_arg(format!("-I{}", dir.to_string_lossy()));
     }
 
-<<<<<<< HEAD
-    // TODO: make better, show i do parsing. There must be a library that can do this
-    // This gets the includes from mpicc
-    // We could probably use the build-probe-mpi crate to get this info.
-    if let Ok(output) = Command::new("mpicc").args(&["--show"]).output() {
-        let gcc_command = String::from_utf8_lossy(&output.stdout).into_owned();
-        let include_paths = gcc_command.split(' ').filter(|&s| &s[..2] == "-I");
-        bindings = bindings.clang_args(include_paths);
-=======
     let mpi_lib = match build_probe_mpi::probe() {
         Ok(lib) => lib,
         Err(errs) => {
@@ -141,7 +132,6 @@
     }
     for dir in &mpi_lib.include_paths {
         bindings = bindings.clang_arg(format!("-I{}", dir.to_string_lossy()));
->>>>>>> 8991d994
     }
 
     // TODO: get comments somehow
