//! PETSc matrices (Mat objects) are used to store Jacobians and other
//! sparse matrices in PDE-based (or other) simulations.
//!
//! PETSc C API docs: <https://www.mcs.anl.gov/petsc/petsc-current/docs/manualpages/Mat/index.html>

use crate::prelude::*;

// TODO: should we add a builder type so that you have to call some functions
// I feel like this could also be important for create, set up, assembly, and then finally using it.
// Because these stages need to be separate.

/// Abstract PETSc matrix object used to manage all linear operators in PETSc, even those
/// without an explicit sparse representation (such as matrix-free operators).
pub struct Mat<'a> {
    pub(crate) world: &'a dyn Communicator,
    pub(crate) mat_p: *mut petsc_raw::_p_Mat, // I could use Mat which is the same thing, but i think using a pointer is more clear
}

impl<'a> Drop for Mat<'a> {
    fn drop(&mut self) {
        unsafe {
            let ierr = petsc_raw::MatDestroy(&mut self.mat_p as *mut *mut petsc_raw::_p_Mat);
            let _ = Petsc::check_error(self.world, ierr); // TODO: should i unwrap or what idk?
        }
    }
}

/// Abstract PETSc object that removes a null space from a vector, i.e. orthogonalizes the vector to a subspace.
pub struct NullSpace<'a> {
    pub(crate) world: &'a dyn Communicator,
    pub(crate) ns_p: *mut petsc_raw::_p_MatNullSpace,
}

impl Drop for NullSpace<'_> {
    fn drop(&mut self) {
        unsafe {
            let ierr = petsc_raw::MatNullSpaceDestroy(&mut self.ns_p as *mut _);
            let _ = Petsc::check_error(self.world, ierr); // TODO: should i unwrap or what idk?
        }
    }
}

pub use petsc_raw::MatAssemblyType;
pub use petsc_raw::MatOption;
pub use petsc_raw::MatDuplicateOption;
pub use petsc_raw::MatStencil;
use petsc_raw::MatReuse;

impl<'a> Mat<'a> {
    /// Same at [`Petsc::mat_create()`].
    pub fn create(world: &'a dyn Communicator,) -> Result<Self> {
        let mut mat_p = MaybeUninit::uninit();
        let ierr = unsafe { petsc_raw::MatCreate(world.as_raw(), mat_p.as_mut_ptr()) };
        Petsc::check_error(world, ierr)?;

        Ok(Mat { world, mat_p: unsafe { mat_p.assume_init() } })
    }

    /// Duplicates a matrix including the non-zero structure.
    ///
    /// Note, [`Mat::clone()`] is the same as `x.duplicate(MatDuplicateOption::MAT_COPY_VALUES)`.
    ///
    /// See the manual page for [`MatDuplicateOption`](https://www.mcs.anl.gov/petsc/petsc-current/docs/manualpages/Mat/MatDuplicateOption.html#MatDuplicateOption) for an explanation of these options.
    pub fn duplicate(&self, op: MatDuplicateOption) -> Result<Self> {
        let mut mat2_p = MaybeUninit::uninit();
        let ierr = unsafe { petsc_raw::MatDuplicate(self.mat_p, op, mat2_p.as_mut_ptr()) };
        Petsc::check_error(self.world, ierr)?;

        Ok(Mat { world: self.world, mat_p: unsafe { mat2_p.assume_init() } })
    }

    /// Sets the local and global sizes, and checks to determine compatibility
    ///
    /// For rows and columns, local and global cannot be both None. If one processor calls this with a global of None then all processors must, otherwise the program will hang.
    /// If None is not used for the local sizes, then the user must ensure that they are chosen to be compatible with the vectors.
    pub fn set_sizes(&mut self, local_rows: Option<PetscInt>, local_cols: Option<PetscInt>, global_rows: Option<PetscInt>, global_cols: Option<PetscInt>) -> Result<()> {
        let ierr = unsafe { petsc_raw::MatSetSizes(
            self.mat_p, local_rows.unwrap_or(petsc_raw::PETSC_DECIDE_INTEGER), 
            local_cols.unwrap_or(petsc_raw::PETSC_DECIDE_INTEGER), 
            global_rows.unwrap_or(petsc_raw::PETSC_DECIDE_INTEGER), 
            global_cols.unwrap_or(petsc_raw::PETSC_DECIDE_INTEGER)) };
        Petsc::check_error(self.world, ierr)
    }

    /// Inserts or adds a block of values into a matrix. 
    ///
    /// These values may be cached, so [`Mat::assembly_begin()`] and [`Mat::assembly_end()`] MUST 
    /// be called after all calls to [`Mat::set_values()`] have been completed.
    /// For more info read: <https://petsc.org/release/docs/manualpages/Mat/MatSetValues.html>
    ///
    /// If you create the matrix yourself (that is not with a call to DMCreateMatrix()) then you 
    /// MUST call some `set_preallocation()` (such as [`Mat::seq_aij_set_preallocation()`]) or 
    /// [`Mat::set_up`] before using this routine.
    ///
    /// Negative indices may be passed in idxm and idxn, these rows and columns are simply ignored.
    /// This allows easily inserting element stiffness matrices with homogeneous Dirchlet boundary
    /// conditions that you don't want represented in the matrix.
    ///
    /// You might find [`Mat::assemble_with()`] or [`Mat::assemble_with_batched()`] more useful and
    /// more idiomatic.
    ///
    /// # Parameters
    ///
    /// * `idxm` - the row indices to add values to
    /// * `idxn` - the column indices to add values to
    /// * `v` - a logivally two-dimensional array of values (of size `idxm.len() * idxn.len()`)
    /// * `addv` - Either [`INSERT_VALUES`](InsertMode::INSERT_VALUES) or [`ADD_VALUES`](InsertMode::ADD_VALUES), 
    /// where [`ADD_VALUES`](InsertMode::ADD_VALUES) adds values to any existing entries, and 
    /// [`INSERT_VALUES`](InsertMode::INSERT_VALUES) replaces existing entries with new values.
    ///
    /// # Example
    ///
    /// ```
    /// # use petsc_rs::prelude::*;
    /// # fn main() -> petsc_rs::Result<()> {
    /// # let petsc = Petsc::init_no_args().unwrap();
    /// if petsc.world().size() != 1 {
    ///     // note, cargo wont run tests with mpi so this will never be reached,
    ///     // but this example will only work in a uniprocessor comm world
    ///     Petsc::set_error(petsc.world(), PetscErrorKind::PETSC_ERROR_WRONG_MPI_SIZE, "This is a uniprocessor example only!")?;
    /// }
    ///
    /// let n = 3;
    /// let mut mat = petsc.mat_create()?;
    /// mat.set_sizes(None, None, Some(n), Some(n))?;
    /// mat.set_from_options()?;
    /// mat.set_up()?;
    /// let mut mat2 = mat.duplicate(MatDuplicateOption::MAT_DO_NOT_COPY_VALUES)?;
    ///
    /// // We will create two matrices that look like the following:
    /// //  0  1  2
    /// //  3  4  5
    /// //  6  7  8
    /// for i in 0..n {
    ///     let v = [PetscScalar::from(i as PetscReal) * 3.0, PetscScalar::from(i as PetscReal) * 3.0+1.0,
    ///         PetscScalar::from(i as PetscReal) * 3.0+2.0];
    ///     mat.set_values(&[i], &[0,1,2], &v, InsertMode::INSERT_VALUES)?;
    /// }
    /// // You MUST assemble before you can use 
    /// mat.assembly_begin(MatAssemblyType::MAT_FINAL_ASSEMBLY)?;
    /// mat.assembly_end(MatAssemblyType::MAT_FINAL_ASSEMBLY)?;
    /// # // for debugging
    /// # let viewer = Viewer::create_ascii_stdout(petsc.world())?;
    /// # mat.view_with(Some(&viewer))?;
    ///
    /// for i in 0..n {
    ///     let v = [PetscScalar::from(i as PetscReal), PetscScalar::from(i as PetscReal) + 3.0,
    ///         PetscScalar::from(i as PetscReal) + 6.0];
    ///     mat2.set_values(&[0,1,2], &[i], &v, InsertMode::INSERT_VALUES)?;
    /// }
    /// // You MUST assemble before you can use 
    /// mat2.assembly_begin(MatAssemblyType::MAT_FINAL_ASSEMBLY)?;
    /// mat2.assembly_end(MatAssemblyType::MAT_FINAL_ASSEMBLY)?;
    /// # // for debugging
    /// # mat2.view_with(Some(&viewer))?;
    /// 
    /// // We do that map in the case that `PetscScalar` is complex.
    /// assert_eq!(mat.get_values(0..n, 0..n).unwrap(), mat2.get_values(0..n, 0..n).unwrap());
    /// assert_eq!(mat.get_values(0..n, 0..n).unwrap(), [ 0.0,  1.0,  2.0,
    ///                                                   3.0,  4.0,  5.0,
    ///                                                   6.0,  7.0,  8.0,]
    ///     .iter().cloned().map(|v| PetscScalar::from(v)).collect::<Vec<_>>());
    /// # Ok(())
    /// # }
    /// ```
    pub fn set_values(&mut self, idxm: &[PetscInt], idxn: &[PetscInt], v: &[PetscScalar], addv: InsertMode) -> Result<()> {
        let m = idxm.len();
        let n = idxn.len();
        assert_eq!(v.len(), m*n);
        let ierr = unsafe { petsc_raw::MatSetValues(self.mat_p, m as PetscInt, idxm.as_ptr(), n as PetscInt,
            idxn.as_ptr(), v.as_ptr() as *mut _, addv) };
        Petsc::check_error(self.world, ierr)
    }

    /// Inserts or adds a block of values into a matrix. Using structured grid indexing
    ///
    /// The grid coordinates are across the entire grid, not just the local portion.
    ///
    /// In order to use this routine, the matrix must have been created by a [DM](crate::dm).
    ///
    /// The columns and rows in the stencil passed in MUST be contained within the ghost region of
    /// the given process as set with `DM::da_create_XXX()` or `MatSetStencil()`. For example, if you
    /// create a [`DMDA`](crate::dm) with an overlap of one grid level and on a particular process its
    /// first local nonghost x logical coordinate is 6 (so its first ghost x logical coordinate is 5)
    /// the first i index you can use in your column and row indices in `MatSetStencil()` is 5.
    ///
    /// C API docs: <https://www.mcs.anl.gov/petsc/petsc-current/docs/manualpages/Mat/MatSetValuesStencil.html#MatSetValuesStencil>
    ///
    /// # Notes for [`MatStencil`] type
    ///
    /// The `i`,`j`, and `k` represent the logical coordinates over the entire grid (for 2 and
    /// 1 dimensional problems the `k` and `j` entries are ignored). The `c` represents the the degrees
    /// of freedom at each grid point (the dof argument to DMDASetDOF()). If dof is 1 then this entry
    /// is ignored.
    pub fn set_values_stencil(&mut self, idxm: &[MatStencil], idxn: &[MatStencil], v: &[PetscScalar], addv: InsertMode) -> Result<()> {
        let m = idxm.len();
        let n = idxn.len();
        assert_eq!(v.len(), m*n);
        let ierr = unsafe { petsc_raw::MatSetValuesStencil(self.mat_p, m as PetscInt, idxm.as_ptr(), n as PetscInt,
            idxn.as_ptr(), v.as_ptr() as *mut _, addv) };
        Petsc::check_error(self.world, ierr)
    }

    /// Returns the range of matrix rows owned by this processor, assuming that the matrix is laid
    /// out with the first n1 rows on the first processor, the next n2 rows on the second, etc.
    /// For certain parallel layouts this range may not be well defined.
    pub fn get_ownership_range(&self) -> Result<std::ops::Range<PetscInt>> {
        let mut low = MaybeUninit::<PetscInt>::uninit();
        let mut high = MaybeUninit::<PetscInt>::uninit();
        let ierr = unsafe { petsc_raw::MatGetOwnershipRange(self.mat_p, low.as_mut_ptr(), high.as_mut_ptr()) };
        Petsc::check_error(self.world, ierr)?;

        Ok(unsafe { low.assume_init()..high.assume_init() })
    }

    /// Returns the range of matrix rows owned by EACH processor, assuming that the matrix is laid
    /// out with the first n1 rows on the first processor, the next n2 rows on the second, etc.
    /// For certain parallel layouts this range may not be well defined.
    pub fn get_ownership_ranges(&self) -> Result<Vec<std::ops::Range<PetscInt>>> {
        let mut array = MaybeUninit::<*const PetscInt>::uninit();
        let ierr = unsafe { petsc_raw::MatGetOwnershipRanges(self.mat_p, array.as_mut_ptr()) };
        Petsc::check_error(self.world, ierr)?;

        // SAFETY: Petsc says it is an array of length size+1
        let slice_from_array = unsafe { 
            std::slice::from_raw_parts(array.assume_init(), self.world.size() as usize + 1) };
        let array_iter = slice_from_array.iter();
        let mut slice_iter_p1 = slice_from_array.iter();
        let _ = slice_iter_p1.next();
        Ok(array_iter.zip(slice_iter_p1).map(|(s,e)| *s..*e).collect())
    }

    /// Allows you to give an iter that will be use to make a series of calls to [`Mat::set_values`].
    /// Then is followed by both [`Mat::assembly_begin()`] and [`Mat::assembly_end()`].
    ///
    /// Note, each call to [`Mat::set_values()`] will only add only one value to the matrix at
    /// a time. If you want to insert multiple at a time, use [`Mat::assemble_with_batched()`].
    ///
    /// [`assemble_with()`](Mat::assemble_with()) will short circuit on the first error
    /// from [`Mat::set_values`], returning it.
    ///
    /// # Example
    ///
    /// ```
    /// # use petsc_rs::prelude::*;
    /// # fn main() -> petsc_rs::Result<()> {
    /// # let petsc = Petsc::init_no_args().unwrap();
    /// if petsc.world().size() != 1 {
    ///     // note, cargo wont run tests with mpi so this will never be reached,
    ///     // but this example will only work in a uniprocessor comm world
    ///     Petsc::set_error(petsc.world(), PetscErrorKind::PETSC_ERROR_WRONG_MPI_SIZE, "This is a uniprocessor example only!")?;
    /// }
    ///
    /// let n = 5;
    /// let mut mat = petsc.mat_create()?;
    /// mat.set_sizes(None, None, Some(n), Some(n))?;
    /// mat.set_from_options()?;
    /// mat.set_up()?;
    ///
    /// // We will create a matrix that look like the following:
    /// //  2 -1  0  0  0
    /// // -1  2 -1  0  0
    /// //  0 -1  2 -1  0
    /// //  0  0 -1  2 -1
    /// //  0  0  0 -1  2
<<<<<<< HEAD
    /// mat.assemble_with((0..n).map(|i| (0..n).map(move |j| (i,j))).flatten()
    ///         .map(|(i,j)| if i == j { (i,j,PetscScalar::from(2.0)) } 
    ///                      else if (i - j).abs() == 1 {(i,j,PetscScalar::from(-1.0))}
    ///                      else {(i,j,PetscScalar::from(0.0))})
    ///         .filter(|(_,_,v)| *v != PetscScalar::from(0.0) ), 
    ///     InsertMode::INSERT_VALUES, MatAssemblyType::MAT_FINAL_ASSEMBLY);
=======
    /// mat.assemble_with((0..n).map(|i| (-1..=1).map(move |j| (i,i+j))).flatten()
    ///         .filter(|&(i, j)| j < n) // we could also filter out negatives, but `Mat::set_values()` will do that for us
    ///         .map(|(i,j)| if i == j { (i, j, 2.0) }
    ///                      else { (i, j, -1.0) }),
    ///     InsertMode::INSERT_VALUES, MatAssemblyType::MAT_FINAL_ASSEMBLY)?;
>>>>>>> 9fc81434
    /// # // for debugging
    /// # let viewer = Viewer::create_ascii_stdout(petsc.world())?;
    /// # mat.view_with(Some(&viewer))?;
    /// 
    /// // We do that map in the case that `PetscScalar` is complex.
    /// assert_eq!(mat.get_values(0..n, 0..n).unwrap(), [ 2.0, -1.0,  0.0,  0.0,  0.0,
    ///                                                  -1.0,  2.0, -1.0,  0.0,  0.0,
    ///                                                   0.0, -1.0,  2.0, -1.0,  0.0,
    ///                                                   0.0,  0.0, -1.0,  2.0, -1.0,
    ///                                                   0.0,  0.0,  0.0, -1.0,  2.0]
    ///     .iter().cloned().map(|v| PetscScalar::from(v)).collect::<Vec<_>>());
    /// # Ok(())
    /// # }
    /// ```
    pub fn assemble_with<I>(&mut self, iter_builder: I, addv: InsertMode, assembly_type: MatAssemblyType) -> Result<()>
    where
        I: IntoIterator<Item = (PetscInt, PetscInt, PetscScalar)>
    {
        // We don't actually care about the num_inserts value, we just need something that
        // implements `Sum` so we can use the sum method and `()` does not.
        let _num_inserts = iter_builder.into_iter().map(|(idxm, idxn, v)| {
            self.set_values(std::slice::from_ref(&idxm), std::slice::from_ref(&idxn),
                std::slice::from_ref(&v), addv).map(|_| 1)
        }).sum::<Result<PetscInt>>()?;
        // Note, `sum()` will short-circuit the iterator if an error is encountered.

        self.assembly_begin(assembly_type)?;
        self.assembly_end(assembly_type)
    }

    /// Allows you to give an iter that will be use to make a series of calls to [`Mat::set_values`].
    /// Then is followed by both [`Mat::assembly_begin()`] and [`Mat::assembly_end()`].
    ///
    /// Unlike [`assemble_with()`](Mat::assemble_with()), this will set values in batches, i.e., the
    /// input is given with array like values. They can be [`array`]s, [`slice`]s, [`Vec`]s, or anything that
    /// implements [`AsRef<[...]>`](AsRef).
    ///
    /// # Example
    ///
    /// ```
    /// # use petsc_rs::prelude::*;
    /// # fn main() -> petsc_rs::Result<()> {
    /// # let petsc = Petsc::init_no_args().unwrap();
    /// if petsc.world().size() != 1 {
    ///     // note, cargo wont run tests with mpi so this will never be reached,
    ///     // but this example will only work in a uniprocessor comm world
    ///     Petsc::set_error(petsc.world(), PetscErrorKind::PETSC_ERROR_WRONG_MPI_SIZE, "This is a uniprocessor example only!")?;
    /// }
    ///
    /// let n = 5;
    /// let mut mat = petsc.mat_create()?;
    /// mat.set_sizes(None, None, Some(n), Some(n))?;
    /// mat.set_from_options()?;
    /// mat.set_up()?;
    ///
    /// // We will create a matrix that look like the following:
    /// //  2 -1  0  0  0
    /// // -1  2 -1  0  0
    /// //  0 -1  2 -1  0
    /// //  0  0 -1  2 -1
    /// //  0  0  0 -1  2
    /// let v = [-1.0, 2.0, -1.0];
    /// mat.assemble_with_batched((0..n)
    ///         .map(|i| if i == 0 { ( vec![i], vec![i, i+1], &v[1..] ) }
    ///                  else if i == n { ( vec![i], vec![i-1, i], &v[..2] ) }
    ///                  else { ( vec![i], vec![i-1, i, i+1], &v[..] ) }),
    ///     InsertMode::INSERT_VALUES, MatAssemblyType::MAT_FINAL_ASSEMBLY)?;
    /// # // for debugging
    /// # let viewer = Viewer::create_ascii_stdout(petsc.world())?;
    /// # mat.view_with(Some(&viewer))?;
    /// 
    /// assert_eq!(mat.get_values(0..n, 0..n).unwrap(), [ 2.0, -1.0,  0.0,  0.0,  0.0,
    ///                                                  -1.0,  2.0, -1.0,  0.0,  0.0,
    ///                                                   0.0, -1.0,  2.0, -1.0,  0.0,
    ///                                                   0.0,  0.0, -1.0,  2.0, -1.0,
    ///                                                   0.0,  0.0,  0.0, -1.0,  2.0]);
    /// # Ok(())
    /// # }
    /// ```
    pub fn assemble_with_batched<I, A1, A2, A3>(&mut self, iter_builder: I, addv: InsertMode, assembly_type: MatAssemblyType) -> Result<()>
    where
        I: IntoIterator<Item = (A1, A2, A3)>,
        A1: AsRef<[i32]>,
        A2: AsRef<[i32]>,
        A3: AsRef<[f64]>,
    {
        // We don't actually care about the num_inserts value, we just need something that
        // implements `Sum` so we can use the sum method and `()` does not.
        let _num_inserts = iter_builder.into_iter().map(|(idxm, idxn, v)| {
            self.set_values(idxm.as_ref(), idxn.as_ref(), v.as_ref(), addv).map(|_| 1)
        }).sum::<Result<i32>>()?;
        // Note, `sum()` will short-circuit the iterator if an error is encountered.
        
        self.assembly_begin(assembly_type)?;
        self.assembly_end(assembly_type)
    }

    /// Allows you to give an iter that will be use to make a series of calls to [`Mat::set_values_stencil()`].
    /// Then is followed by both [`Mat::assembly_begin()`] and [`Mat::assembly_end()`].
    ///
    /// This functions identically to [`Mat::assemble_with()`] but uses [`Mat::set_values_stencil()`].
    pub fn assemble_with_stencil<I>(&mut self, iter_builder: I, addv: InsertMode, assembly_type: MatAssemblyType) -> Result<()>
    where
        I: IntoIterator<Item = (MatStencil, MatStencil, PetscScalar)>
    {
        // We don't actually care about the num_inserts value, we just need something that
        // implements `Sum` so we can use the sum method and `()` does not.
        let _num_inserts = iter_builder.into_iter().map(|(idxm, idxn, v)| {
            self.set_values_stencil(std::slice::from_ref(&idxm), std::slice::from_ref(&idxn),
                std::slice::from_ref(&v), addv).map(|_| 1)
        }).sum::<Result<PetscInt>>()?;
        // Note, `sum()` will short-circuit the iterator if an error is encountered.

        self.assembly_begin(assembly_type)?;
        self.assembly_end(assembly_type)
    }

    /// Allows you to give an iter that will be use to make a series of calls to [`Mat::set_values_stencil()`].
    /// Then is followed by both [`Mat::assembly_begin()`] and [`Mat::assembly_end()`].
    ///
    /// This functions identically to [`Mat::assemble_with_batched()`] but uses [`Mat::set_values_stencil()`].
    pub fn assemble_with_stencil_batched<I, A1, A2, A3>(&mut self, iter_builder: I, addv: InsertMode, assembly_type: MatAssemblyType) -> Result<()>
    where
        I: IntoIterator<Item = (A1, A2, A3)>,
        A1: AsRef<[MatStencil]>,
        A2: AsRef<[MatStencil]>,
        A3: AsRef<[f64]>,
    {
        // We don't actually care about the num_inserts value, we just need something that
        // implements `Sum` so we can use the sum method and `()` does not.
        let _num_inserts = iter_builder.into_iter().map(|(idxm, idxn, v)| {
            self.set_values_stencil(idxm.as_ref(), idxn.as_ref(), v.as_ref(), addv).map(|_| 1)
        }).sum::<Result<i32>>()?;
        // Note, `sum()` will short-circuit the iterator if an error is encountered.

        self.assembly_begin(assembly_type)?;
        self.assembly_end(assembly_type)
    }

    /// Gets values from certain locations of a Matrix. Currently can only get values on the same processor.
    ///
    /// # Example
    /// 
    /// ```
    /// # use petsc_rs::prelude::*;
    /// # fn main() -> petsc_rs::Result<()> {
    /// # let petsc = Petsc::init_no_args().unwrap();
    /// if petsc.world().size() != 1 {
    ///     // note, cargo wont run tests with mpi so this will never be reached,
    ///     // but this example will only work in a uniprocessor comm world
    ///     Petsc::set_error(petsc.world(), PetscErrorKind::PETSC_ERROR_WRONG_MPI_SIZE, "This is a uniprocessor example only!")?;
    /// }
    ///
    /// let n = 3;
    /// let mut mat = petsc.mat_create()?;
    /// mat.set_sizes(None, None, Some(n), Some(n))?;
    /// mat.set_from_options()?;
    /// mat.set_up()?;
    ///
    /// // We will create a matrix that look like the following:
    /// //  0  1  2
    /// //  3  4  5
    /// //  6  7  8
    /// mat.assemble_with((0..n).map(|i| (0..n).map(move |j| (i,j))).flatten().enumerate()
<<<<<<< HEAD
    ///         .map(|(v, (i,j))| (i,j,PetscScalar::from(v as PetscReal))),
    ///     InsertMode::INSERT_VALUES, MatAssemblyType::MAT_FINAL_ASSEMBLY);
=======
    ///         .map(|(v, (i,j))| (i,j,v as f64)),
    ///     InsertMode::INSERT_VALUES, MatAssemblyType::MAT_FINAL_ASSEMBLY)?;
>>>>>>> 9fc81434
    /// # // for debugging
    /// # let viewer = Viewer::create_ascii_stdout(petsc.world())?;
    /// # mat.view_with(Some(&viewer))?;
    /// 
    /// // We do that map in the case that `PetscScalar` is complex.
    /// assert_eq!(mat.get_values(0..n, 0..n).unwrap(),
    ///            [0.0, 1.0, 2.0, 3.0, 4.0, 5.0, 6.0, 7.0, 8.0].iter().cloned().map(|v| PetscScalar::from(v)).collect::<Vec<_>>());
    /// assert_eq!(mat.get_values(0..n, [0]).unwrap(),
    ///            [0.0, 3.0, 6.0].iter().cloned().map(|v| PetscScalar::from(v)).collect::<Vec<_>>());
    /// assert_eq!(mat.get_values([1], 0..2).unwrap(),
    ///            [3.0, 4.0].iter().cloned().map(|v| PetscScalar::from(v)).collect::<Vec<_>>());
    /// assert_eq!(mat.get_values([1,2], [0,2]).unwrap(),
    ///            [3.0, 5.0, 6.0, 8.0].iter().cloned().map(|v| PetscScalar::from(v)).collect::<Vec<_>>());
    /// # Ok(())
    /// # }
    /// ```
    pub fn get_values<T1, T2>(&self, idxm: T1, idxn: T2) -> Result<Vec<PetscScalar>>
    where
        T1: IntoIterator<Item = PetscInt>,
        T2: IntoIterator<Item = PetscInt>,
    {
        let idxm_iter = idxm.into_iter();
        let idxm_array = idxm_iter.collect::<Vec<_>>();
        let mi = idxm_array.len();

        let idxn_iter = idxn.into_iter();
        let idxn_array = idxn_iter.collect::<Vec<_>>();
        let ni = idxn_array.len();
        
        let mut out_vec = vec![PetscScalar::default(); mi * ni];

        let ierr = unsafe { petsc_raw::MatGetValues(self.mat_p, mi as PetscInt, idxm_array.as_ptr(),
            ni as PetscInt, idxn_array.as_ptr(), out_vec[..].as_mut_ptr() as *mut _) };
        Petsc::check_error(self.world, ierr)?;

        Ok(out_vec)
    }

    ///  Assembles the matrix by calling [`Mat::assembly_begin()`] then [`Mat::assembly_end()`]
    pub fn assemble(&mut self, assembly_type: MatAssemblyType) -> Result<()>
    {
        self.assembly_begin(assembly_type)?;
        // TODO: what would even go here?
        self.assembly_end(assembly_type)
    }

    /// Performs Matrix-Matrix Multiplication C=A*B.
    ///
    /// 
    pub fn mat_mult(&self, other: &Mat, fill: Option<f64>) -> Result<Mat<'a>>{
        let mut mat_out_p = MaybeUninit::uninit();
        // TODO: do we want other MatReuse options
        let ierr = unsafe { petsc_raw::MatMatMult(self.mat_p, other.mat_p, MatReuse::MAT_INITIAL_MATRIX,
            fill.unwrap_or(petsc_raw::PETSC_DEFAULT_REAL), mat_out_p.as_mut_ptr()) };
        Petsc::check_error(self.world, ierr)?;

        Ok(Mat { world: self.world, mat_p: unsafe { mat_out_p.assume_init() } })
    }

    /// Attaches a null space to a matrix.
    ///
    /// This null space is used by the linear solvers. Overwrites any previous null space that may
    /// have been attached. You can remove the null space by calling this routine with `None`.
    ///
    /// Krylov solvers can produce the minimal norm solution to the least squares problem by utilizing
    /// [`NullSpace::remove_from()`].
    // TODO: I don't like this api, we only force it to be a `Rc` because we dont want the caller editing
    // the nullspace after they set it (we don't actually use it to reference count).
    pub fn set_nullspace(&mut self, nullspace: Option<Rc<NullSpace<'a>>>) -> Result<()> {
        let ierr = unsafe { petsc_raw::MatSetNullSpace(self.mat_p,
            nullspace.as_ref().map_or(std::ptr::null_mut(), |ns| ns.ns_p)) };
        Petsc::check_error(self.world, ierr)
    }

    /// Attaches a left null space to a matrix.
    ///
    /// This null space is used by the linear solvers. Overwrites any previous null space that may
    /// have been attached. You can remove the null space by calling this routine with `None`.
    ///
    /// Krylov solvers can produce the minimal norm solution to the least squares problem by utilizing
    /// [`NullSpace::remove_from()`].
    // TODO: I don't like this api, we only force it to be a `Rc` because we dont want the caller editing
    // the nullspace after they set it (we don't actually use it to reference count).
    pub fn set_left_nullspace(&mut self, nullspace: Option<Rc<NullSpace<'a>>>) -> Result<()> {
        let ierr = unsafe { petsc_raw::MatSetTransposeNullSpace(self.mat_p,
            nullspace.as_ref().map_or(std::ptr::null_mut(), |ns| ns.ns_p)) };
        Petsc::check_error(self.world, ierr)
    }

    /// Attaches a null space to a matrix, which is often the null space (rigid body modes)
    /// of the operator without boundary conditions This null space will be used to provide
    /// near null space vectors to a multigrid preconditioner built from this matrix.
    ///
    /// This null space is used by the linear solvers. Overwrites any previous null space that may
    /// have been attached. You can remove the null space by calling this routine with `None`.
    // TODO: I don't like this api, we only force it to be a `Rc` because we dont want the caller editing
    // the nullspace after they set it (we don't actually use it to reference count).
    pub fn set_near_nullspace(&mut self, nullspace: Option<Rc<NullSpace<'a>>>) -> Result<()> {
        let ierr = unsafe { petsc_raw::MatSetNearNullSpace(self.mat_p,
            nullspace.as_ref().map_or(std::ptr::null_mut(), |ns| ns.ns_p)) };
        Petsc::check_error(self.world, ierr)
    }
}

impl Clone for Mat<'_> {
    /// Same as [`x.duplicate(MatDuplicateOption::MAT_COPY_VALUES)`](Mat::duplicate()).
    fn clone(&self) -> Self {
        self.duplicate(MatDuplicateOption::MAT_COPY_VALUES).unwrap()
    }
}

impl<'a> NullSpace<'a> {
    /// Creates a data structure used to project vectors out of null spaces.
    ///
    /// # Parameters
    ///
    /// * `world` - the MPI communicator associated with the object
    /// * `has_const` - if the null space contains the constant vector
    /// * `vecs` -  the vectors that span the null space (excluding
    /// the constant vector); these vectors must be orthonormal.
    ///
    /// Note, the "constant vector" is the vector with all entries being the same.
    pub fn create<T: Into<Vec<Vector<'a>>>>(world: &'a dyn Communicator, has_const: bool, vecs: T) -> Result<Self> {
        let vecs: Vec<Vector<'a>> = vecs.into();
        let vecs_p: Vec<_> = vecs.iter().map(|v| v.vec_p).collect();
        let n = vecs.len() as i32;

        let mut ns_p = MaybeUninit::uninit();
        let ierr = unsafe { petsc_raw::MatNullSpaceCreate(
            world.as_raw(), has_const.into(),
            n, vecs_p.as_ptr(), ns_p.as_mut_ptr()) };
        Petsc::check_error(world, ierr)?;

        Ok(NullSpace { world: world, ns_p: unsafe { ns_p.assume_init() } })
    }
}

// Macro impls
impl<'a> Mat<'a> {    
    wrap_simple_petsc_member_funcs! {
        MatSetFromOptions, set_from_options, mat_p, takes mut, #[doc = "Configures the Mat from the options database."];
        MatSetUp, set_up, mat_p, takes mut, #[doc = "Sets up the internal matrix data structures for later use"];
        MatAssemblyBegin, assembly_begin, mat_p, input MatAssemblyType, assembly_type, takes mut, #[doc = "Begins assembling the matrix. This routine should be called after completing all calls to MatSetValues()."];
        MatAssemblyEnd, assembly_end, mat_p, input MatAssemblyType, assembly_type, takes mut, #[doc = "Completes assembling the matrix. This routine should be called after MatAssemblyBegin()."];
<<<<<<< HEAD
        MatGetLocalSize, get_local_size, mat_p, output PetscInt, res1, output PetscInt, res2, #[doc = "Returns the number of local rows and local columns of a matrix.\n\nThat is the local size of the left and right vectors as returned by `MatCreateVecs()`"];
        MatGetSize, get_global_size, mat_p, output PetscInt, res1, output PetscInt, res2, #[doc = "Returns the number of global rows and columns of a matrix."];
=======
        MatGetLocalSize, get_local_size, mat_p, output i32, res1, output i32, res2, #[doc = "Returns the number of local rows and local columns of a matrix.\n\nThat is the local size of the left and right vectors as returned by `MatCreateVecs()`"];
        MatGetSize, get_global_size, mat_p, output i32, res1, output i32, res2, #[doc = "Returns the number of global rows and columns of a matrix."];
        MatMult, mult, mat_p, input &Vector, x.vec_p, input &mut Vector, y.vec_p, #[doc = "Computes the matrix-vector product, y = Ax"];
        MatNorm, norm, mat_p, input NormType, norm_type, output f64, tmp1, #[doc = "Calculates various norms of a matrix."];
        MatSetOption, set_option, mat_p, input MatOption, option, input bool, flg, #[doc = "Sets a parameter option for a matrix.\n\n\
            Some options may be specific to certain storage formats. Some options determine how values will be inserted (or added). Sorted, row-oriented input will generally assemble the fastest. The default is row-oriented."];
>>>>>>> 9fc81434
    }

    // TODO: there is more to each of these allocations that i should add support for
    wrap_prealloc_petsc_member_funcs! {
        MatSeqAIJSetPreallocation, seq_aij_set_preallocation, mat_p, nz nz, nzz, #[doc = "For good matrix assembly \
            performance the user should preallocate the matrix storage by setting the parameter nz (or the array nnz). \
            By setting these parameters accurately, performance during matrix assembly can be increased by more than a \
            factor of 50.\n\n\
            Petsc C Docs: <https://petsc.org/release/docs/manualpages/Mat/MatSeqAIJSetPreallocation.html#MatSeqAIJSetPreallocation>\n\n\
            # Parameters.\n\n\
            * `nz` - number of nonzeros per row (same for all rows)\n\
            * `nnz` - slice containing the number of nonzeros in the various rows (possibly different for each row) or `None`"];
        MatSeqSELLSetPreallocation, seq_sell_set_preallocation, mat_p, nz nz, nnz, #[doc = "For good matrix assembly \
            performance the user should preallocate the matrix storage by setting the parameter nz (or the array nnz). \
            By setting these parameters accurately, performance during matrix assembly can be increased significantly.\n\n\
            Petsc C Docs: <https://petsc.org/release/docs/manualpages/Mat/MatSeqSELLSetPreallocation.html#MatSeqSELLSetPreallocation>\n\n\
            # Parameters.\n\n\
            * `nz` - number of nonzeros per row (same for all rows)\n\
            * `nnz` - slice containing the number of nonzeros in the various rows (possibly different for each row) or `None`"];
        MatMPIAIJSetPreallocation, mpi_aij_set_preallocation, mat_p, nz d_nz, d_nnz, nz o_nz, o_nnz, #[doc = "Preallocates memory for a \
        sparse parallel matrix in AIJ format (the default parallel PETSc format). For good matrix assembly performance the \
        user should preallocate the matrix storage by setting the parameters d_nz (or d_nnz) and o_nz (or o_nnz). By setting \
        these parameters accurately, performance can be increased by more than a factor of 50.\n\n\
        Petsc C Docs: <https://petsc.org/release/docs/manualpages/Mat/MatMPIAIJSetPreallocation.html#MatMPIAIJSetPreallocation>\n\n\
        # Parameters.\n\n\
        * `d_nz` - number of nonzeros per row in DIAGONAL portion of local submatrix (same value is used for all local rows)\n\
        * `d_nnz` - array containing the number of nonzeros in the various rows of the DIAGONAL portion of the local submatrix \
        (possibly different for each row) or `None`, if `d_nz` is used to specify the nonzero structure. The size of this array \
        is equal to the number of local rows, i.e `m`. For matrices that will be factored, you must leave room for (and set) the \
        diagonal entry even if it is zero.\n\
        * `o_nz` - number of nonzeros per row in the OFF-DIAGONAL portion of local submatrix (same value is used for all local rows).\n\
        * `o_nnz` - array containing the number of nonzeros in the various rows of the OFF-DIAGONAL portion of the local submatrix \
        (possibly different for each row) or `None`, if `o_nz` is used to specify the nonzero structure. The size of this array is \
        equal to the number of local rows, i.e 'm'."];
        MatMPISELLSetPreallocation, mpi_sell_set_preallocation, mat_p, nz d_nz, d_nnz, nz o_nz, o_nnz, #[doc = "Preallocates memory for a \
        sparse parallel matrix in sell format. For good matrix assembly performance the user should preallocate the matrix storage \
        by setting the parameters `d_nz` (or `d_nnz`) and `o_nz` (or `o_nnz`).\n\n\
        Petsc C Docs: <https://petsc.org/release/docs/manualpages/Mat/MatMPISELLSetPreallocation.html#MatMPISELLSetPreallocation>\n\n\
        # Parameters.\n\n\
        Read docs for [`Mat::mpi_aij_set_preallocation()`](Mat::mpi_aij_set_preallocation())"];
        MatSeqSBAIJSetPreallocation, seq_sb_aij_set_preallocation, mat_p, block bs, nz nz, nnz, #[doc = "Creates a sparse symmetric...\n\n\
        Petsc C Docs: <https://petsc.org/release/docs/manualpages/Mat/MatSeqSBAIJSetPreallocation.html#MatSeqSBAIJSetPreallocation>\n\n\
        # Parameters.\n\n\
        * `bs` - size of block, the blocks are ALWAYS square. One can use `MatSetBlockSizes()` to set a different row and column blocksize \
        but the row blocksize always defines the size of the blocks. The column blocksize sets the blocksize of the vectors obtained with `MatCreateVecs()`\n\
        * Read docs for [`Mat::seq_aij_set_preallocation()`](Mat::seq_aij_set_preallocation())"];
        MatMPISBAIJSetPreallocation, mpi_sb_aij_set_preallocation, mat_p, block bs, nz d_nz, d_nnz, nz o_nz, o_nnz, #[doc = "For good matrix...\n\n\
        Petsc C Docs: <https://petsc.org/release/docs/manualpages/Mat/MatMPISBAIJSetPreallocation.html#MatMPISBAIJSetPreallocation>\n\n\
        # Parameters.\n\n\
        * `bs` - size of block, the blocks are ALWAYS square. One can use `MatSetBlockSizes()` to set a different row and column blocksize \
        but the row blocksize always defines the size of the blocks. The column blocksize sets the blocksize of the vectors obtained with `MatCreateVecs()`\n\
        * Read docs for [`Mat::mpi_aij_set_preallocation()`](Mat::mpi_aij_set_preallocation())"];
    }
}

impl_petsc_object_funcs!{ Mat, mat_p }

impl_petsc_view_func!{ Mat, mat_p, MatView }

impl<'a> NullSpace<'a> {
    wrap_simple_petsc_member_funcs! {
        MatNullSpaceRemove, remove_from, ns_p, input &mut Vector, vec.vec_p, #[doc = "Removes all the components of a null space from a vector."];
        MatNullSpaceTest, test, ns_p, input &Mat, vec .mat_p, output bool, is_null .into from petsc_raw::PetscBool, #[doc = "Tests if the claimed null space is really a null space of a matrix."];
    }
}

impl_petsc_object_funcs!{ NullSpace, ns_p }

impl_petsc_view_func!{ NullSpace, ns_p, MatNullSpaceView }<|MERGE_RESOLUTION|>--- conflicted
+++ resolved
@@ -263,20 +263,11 @@
     /// //  0 -1  2 -1  0
     /// //  0  0 -1  2 -1
     /// //  0  0  0 -1  2
-<<<<<<< HEAD
-    /// mat.assemble_with((0..n).map(|i| (0..n).map(move |j| (i,j))).flatten()
-    ///         .map(|(i,j)| if i == j { (i,j,PetscScalar::from(2.0)) } 
-    ///                      else if (i - j).abs() == 1 {(i,j,PetscScalar::from(-1.0))}
-    ///                      else {(i,j,PetscScalar::from(0.0))})
-    ///         .filter(|(_,_,v)| *v != PetscScalar::from(0.0) ), 
-    ///     InsertMode::INSERT_VALUES, MatAssemblyType::MAT_FINAL_ASSEMBLY);
-=======
     /// mat.assemble_with((0..n).map(|i| (-1..=1).map(move |j| (i,i+j))).flatten()
     ///         .filter(|&(i, j)| j < n) // we could also filter out negatives, but `Mat::set_values()` will do that for us
-    ///         .map(|(i,j)| if i == j { (i, j, 2.0) }
-    ///                      else { (i, j, -1.0) }),
+    ///         .map(|(i,j)| if i == j { (i, j, PetscScalar::from(2.0)) }
+    ///                      else { (i, j, PetscScalar::from(-1.0)) }),
     ///     InsertMode::INSERT_VALUES, MatAssemblyType::MAT_FINAL_ASSEMBLY)?;
->>>>>>> 9fc81434
     /// # // for debugging
     /// # let viewer = Viewer::create_ascii_stdout(petsc.world())?;
     /// # mat.view_with(Some(&viewer))?;
@@ -338,7 +329,7 @@
     /// //  0 -1  2 -1  0
     /// //  0  0 -1  2 -1
     /// //  0  0  0 -1  2
-    /// let v = [-1.0, 2.0, -1.0];
+    /// let v = [PetscScalar::from(-1.0), PetscScalar::from(2.0), PetscScalar::from(-1.0)];
     /// mat.assemble_with_batched((0..n)
     ///         .map(|i| if i == 0 { ( vec![i], vec![i, i+1], &v[1..] ) }
     ///                  else if i == n { ( vec![i], vec![i-1, i], &v[..2] ) }
@@ -352,16 +343,17 @@
     ///                                                  -1.0,  2.0, -1.0,  0.0,  0.0,
     ///                                                   0.0, -1.0,  2.0, -1.0,  0.0,
     ///                                                   0.0,  0.0, -1.0,  2.0, -1.0,
-    ///                                                   0.0,  0.0,  0.0, -1.0,  2.0]);
+    ///                                                   0.0,  0.0,  0.0, -1.0,  2.0]
+    ///     .iter().cloned().map(|v| PetscScalar::from(v)).collect::<Vec<_>>());
     /// # Ok(())
     /// # }
     /// ```
     pub fn assemble_with_batched<I, A1, A2, A3>(&mut self, iter_builder: I, addv: InsertMode, assembly_type: MatAssemblyType) -> Result<()>
     where
         I: IntoIterator<Item = (A1, A2, A3)>,
-        A1: AsRef<[i32]>,
-        A2: AsRef<[i32]>,
-        A3: AsRef<[f64]>,
+        A1: AsRef<[PetscInt]>,
+        A2: AsRef<[PetscInt]>,
+        A3: AsRef<[PetscScalar]>,
     {
         // We don't actually care about the num_inserts value, we just need something that
         // implements `Sum` so we can use the sum method and `()` does not.
@@ -403,7 +395,7 @@
         I: IntoIterator<Item = (A1, A2, A3)>,
         A1: AsRef<[MatStencil]>,
         A2: AsRef<[MatStencil]>,
-        A3: AsRef<[f64]>,
+        A3: AsRef<[PetscScalar]>,
     {
         // We don't actually care about the num_inserts value, we just need something that
         // implements `Sum` so we can use the sum method and `()` does not.
@@ -441,13 +433,8 @@
     /// //  3  4  5
     /// //  6  7  8
     /// mat.assemble_with((0..n).map(|i| (0..n).map(move |j| (i,j))).flatten().enumerate()
-<<<<<<< HEAD
     ///         .map(|(v, (i,j))| (i,j,PetscScalar::from(v as PetscReal))),
-    ///     InsertMode::INSERT_VALUES, MatAssemblyType::MAT_FINAL_ASSEMBLY);
-=======
-    ///         .map(|(v, (i,j))| (i,j,v as f64)),
     ///     InsertMode::INSERT_VALUES, MatAssemblyType::MAT_FINAL_ASSEMBLY)?;
->>>>>>> 9fc81434
     /// # // for debugging
     /// # let viewer = Viewer::create_ascii_stdout(petsc.world())?;
     /// # mat.view_with(Some(&viewer))?;
@@ -497,7 +484,7 @@
     /// Performs Matrix-Matrix Multiplication C=A*B.
     ///
     /// 
-    pub fn mat_mult(&self, other: &Mat, fill: Option<f64>) -> Result<Mat<'a>>{
+    pub fn mat_mult(&self, other: &Mat, fill: Option<PetscReal>) -> Result<Mat<'a>>{
         let mut mat_out_p = MaybeUninit::uninit();
         // TODO: do we want other MatReuse options
         let ierr = unsafe { petsc_raw::MatMatMult(self.mat_p, other.mat_p, MatReuse::MAT_INITIAL_MATRIX,
@@ -573,7 +560,7 @@
     pub fn create<T: Into<Vec<Vector<'a>>>>(world: &'a dyn Communicator, has_const: bool, vecs: T) -> Result<Self> {
         let vecs: Vec<Vector<'a>> = vecs.into();
         let vecs_p: Vec<_> = vecs.iter().map(|v| v.vec_p).collect();
-        let n = vecs.len() as i32;
+        let n = vecs.len() as PetscInt;
 
         let mut ns_p = MaybeUninit::uninit();
         let ierr = unsafe { petsc_raw::MatNullSpaceCreate(
@@ -592,17 +579,12 @@
         MatSetUp, set_up, mat_p, takes mut, #[doc = "Sets up the internal matrix data structures for later use"];
         MatAssemblyBegin, assembly_begin, mat_p, input MatAssemblyType, assembly_type, takes mut, #[doc = "Begins assembling the matrix. This routine should be called after completing all calls to MatSetValues()."];
         MatAssemblyEnd, assembly_end, mat_p, input MatAssemblyType, assembly_type, takes mut, #[doc = "Completes assembling the matrix. This routine should be called after MatAssemblyBegin()."];
-<<<<<<< HEAD
         MatGetLocalSize, get_local_size, mat_p, output PetscInt, res1, output PetscInt, res2, #[doc = "Returns the number of local rows and local columns of a matrix.\n\nThat is the local size of the left and right vectors as returned by `MatCreateVecs()`"];
         MatGetSize, get_global_size, mat_p, output PetscInt, res1, output PetscInt, res2, #[doc = "Returns the number of global rows and columns of a matrix."];
-=======
-        MatGetLocalSize, get_local_size, mat_p, output i32, res1, output i32, res2, #[doc = "Returns the number of local rows and local columns of a matrix.\n\nThat is the local size of the left and right vectors as returned by `MatCreateVecs()`"];
-        MatGetSize, get_global_size, mat_p, output i32, res1, output i32, res2, #[doc = "Returns the number of global rows and columns of a matrix."];
         MatMult, mult, mat_p, input &Vector, x.vec_p, input &mut Vector, y.vec_p, #[doc = "Computes the matrix-vector product, y = Ax"];
-        MatNorm, norm, mat_p, input NormType, norm_type, output f64, tmp1, #[doc = "Calculates various norms of a matrix."];
+        MatNorm, norm, mat_p, input NormType, norm_type, output PetscReal, tmp1, #[doc = "Calculates various norms of a matrix."];
         MatSetOption, set_option, mat_p, input MatOption, option, input bool, flg, #[doc = "Sets a parameter option for a matrix.\n\n\
             Some options may be specific to certain storage formats. Some options determine how values will be inserted (or added). Sorted, row-oriented input will generally assemble the fastest. The default is row-oriented."];
->>>>>>> 9fc81434
     }
 
     // TODO: there is more to each of these allocations that i should add support for
