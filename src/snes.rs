--- conflicted
+++ resolved
@@ -483,19 +483,14 @@
     wrap_simple_petsc_member_funcs! {
         SNESSetFromOptions, set_from_options, snes_p, takes mut, #[doc = "Sets various SNES and KSP parameters from user options."];
         SNESSetUp, set_up, snes_p, takes mut, #[doc = "Sets up the internal data structures for the later use of a nonlinear solver. This will be automatically called with [`SNES::solve()`]."];
-<<<<<<< HEAD
-        SNESGetIterationNumber, get_iteration_number, snes_p, output PetscInt, snes_p, #[doc = "Gets the number of nonlinear iterations completed at this time. (<https://www.mcs.anl.gov/petsc/petsc-current/docs/manualpages/SNES/SNESGetIterationNumber.html>)"];
-        SNESGetTolerances, get_tolerances, snes_p, output PetscReal, atol, output PetscReal, rtol, output PetscReal, stol, output PetscInt, maxit, output PetscInt, maxf, #[doc = "Gets various parameters used in convergence tests."]; 
-=======
-        SNESGetIterationNumber, get_iteration_number, snes_p, output i32, it_num, #[doc = "Gets the number of nonlinear iterations completed at this time. (<https://www.mcs.anl.gov/petsc/petsc-current/docs/manualpages/SNES/SNESGetIterationNumber.html>)"];
-        SNESGetTolerances, get_tolerances, snes_p, output f64, atol, output f64, rtol, output f64, stol, output i32, maxit, output i32, maxf, #[doc = "Gets various parameters used in convergence tests.\n\n\
+        SNESGetIterationNumber, get_iteration_number, snes_p, output PetscInt, it_num, #[doc = "Gets the number of nonlinear iterations completed at this time. (<https://www.mcs.anl.gov/petsc/petsc-current/docs/manualpages/SNES/SNESGetIterationNumber.html>)"];
+        SNESGetTolerances, get_tolerances, snes_p, output PetscReal, atol, output PetscReal, rtol, output PetscReal, stol, output PetscInt, maxit, output PetscInt, maxf, #[doc = "Gets various parameters used in convergence tests.\n\n\
             # Outputs (in order)\n\n\
             * `atol` - absolute convergence tolerance\n\
             * `rtol` - relative convergence tolerance\n\
             * `stol` - convergence tolerance in terms of the norm of the change in the solution between steps\n\
             * `maxit` - maximum number of iterations\n\
-            * `maxf` - maximum number of function evaluations\n"]; 
->>>>>>> 7767aaae
+            * `maxf` - maximum number of function evaluations\n"];
         SNESGetConvergedReason, get_converged_reason, snes_p, output SNESConvergedReason, conv_reas, #[doc = "Gets the reason the SNES iteration was stopped."];
     }
 }
