//! DM objects are used to manage communication between the algebraic structures in PETSc ([`Vector`] and [`Mat`])
//! and mesh data structures in PDE-based (or other) simulations. See, for example, [`DM::da_create_1d()`].
//!
//! The DMDA class encapsulates a Cartesian structured mesh, with interfaces for both topology and geometry.
//! It is capable of parallel refinement and coarsening. Some support for parallel redistribution is
//! available through the PCTELESCOPE object. A piecewise linear discretization is assumed for operations
//! which require this information.
//!
//! PETSc C API docs: <https://petsc.org/release/docs/manualpages/DM/index.html>
//!
//! Also: <https://petsc.org/release/docs/manualpages/DMDA/DMDA.html#DMDA>

// TODO: use `PetscObjectTypeCompare` to make sure we are using the correct type of DM

use core::slice;
use std::marker::PhantomData;
use std::mem::{MaybeUninit, ManuallyDrop};
<<<<<<< HEAD
use std::ffi::{CString, CStr};
use std::ops::{Deref, DerefMut};
use std::pin::Pin;
use std::ptr::NonNull;
=======
use std::ffi::{CStr, CString};
>>>>>>> dfa968c3
use std::rc::Rc;
use crate::{
    Petsc,
    petsc_raw,
    Result,
    PetscAsRaw,
    PetscObject,
    PetscObjectPrivate,
    PetscReal,
    PetscInt,
    PetscScalar,
    PetscErrorKind,
    InsertMode,
    vector::{self, Vector, },
    mat::{Mat, },
    indexset::{IS, },
    spaces::{Space, DualSpace, },
};
use mpi::topology::UserCommunicator;
use mpi::traits::*;

use ndarray::{ArrayView, ArrayViewMut};

/// Abstract PETSc object that manages an abstract grid object and its interactions with the algebraic solvers
pub struct DM<'a, 'tl> {
    pub(crate) world: &'a UserCommunicator,
    pub(crate) dm_p: *mut petsc_raw::_p_DM,

    composite_dms: Option<Vec<DM<'a, 'tl>>>,

    coord_dm: Option<Box<DM<'a, 'tl>>>,
    coarse_dm: Option<Box<DM<'a, 'tl>>>,

    fields: Option<Vec<(Option<DMLabel<'a>>, Field<'a, 'tl>)>>,

    ds: Option<DS<'a, 'tl>>,

    boundary_trampoline_data: Option<Vec<DMBoundaryTrampolineData<'tl>>>,

    aux_vec: Option<Vector<'a>>,
}

/// Object which encapsulates a subset of the mesh from of a [`DM`]
pub struct DMLabel<'a> {
    pub(crate) world: &'a UserCommunicator,
    pub(crate) dml_p: *mut petsc_raw::_p_DMLabel,
}

/// The PetscFE class encapsulates a finite element discretization.
/// Each PetscFE object contains a PetscSpace, PetscDualSpace, and
/// DMPlex in the classic Ciarlet triple representation. 
pub struct Field<'a, 'tl> {
    pub(crate) world: &'a UserCommunicator,
    pub(crate) fe_p: *mut petsc_raw::_p_PetscFE,

    space: Option<Space<'a>>,
    dual_space: Option<DualSpace<'a, 'tl>>,
}

/// PETSc object that manages a discrete system, which is a set of
/// discretizations + continuum equations from a PetscWeakForm.
pub struct DS<'a, 'tl> {
    pub(crate) world: &'a UserCommunicator,
    pub(crate) ds_p: *mut petsc_raw::_p_PetscDS,

    #[allow(dead_code)]
    residual_trampoline_data: Option<DSResidualTrampolineData<'tl>>,
    #[allow(dead_code)]
    jacobian_trampoline_data: Option<DSJacobianTrampolineData<'tl>>,

    exact_soln_trampoline_data: Option<Pin<Box<DSExactSolutionTrampolineData<'tl>>>>,
}

/// PETSc object that manages a sets of pointwise functions defining a system of equations 
pub struct WeakForm<'a> {
    pub(crate) world: &'a UserCommunicator,
    pub(crate) wf_p: *mut petsc_raw::_p_PetscWeakForm,
}

// TODO: is this even needed?
/// A wrapper around [`DM`] that is used when the inner [`DM`] might contain closures from another [`DM`].
///
/// For example, it is used with [`DM::clone_shallow()`].
pub struct BorrowDM<'a, 'tl, 'bv> {
    // for now we will just use a normal drop function.
    owned_dm: DM<'a, 'tl>,
    // drop_func: Option<Box<dyn FnOnce(&mut Self) + 'bv>>,
    pub(crate) _phantom: PhantomData<&'bv mut DM<'a, 'tl>>,
}

/// Describes the choice for fill of ghost cells on physical domain boundaries.
///
/// <https://petsc.org/release/docs/manualpages/DM/DMBoundaryType.html>
pub type DMBoundaryType = crate::petsc_raw::DMBoundaryType;
/// Determines if the stencil extends only along the coordinate directions, or also to the northeast, northwest etc.
pub type DMDAStencilType = crate::petsc_raw::DMDAStencilType;
/// DM Type
pub type DMType = crate::petsc_raw::DMTypeEnum;
/// Indicates what type of boundary condition is to be imposed
///
/// <https://petsc.org/release/docs/manualpages/DM/DMBoundaryConditionType.html>
pub type DMBoundaryConditionType = crate::petsc_raw::DMBoundaryConditionType;

enum DMBoundaryTrampolineData<'tl> {
    BCEssential(Pin<Box<DMBoundaryEssentialTrampolineData<'tl>>>),
    #[allow(dead_code)]
    BCField(Pin<Box<DMBoundaryFieldTrampolineData<'tl>>>),
}

struct DMBoundaryEssentialTrampolineData<'tl> {
    user_f1: Box<BCEssentialFuncDyn<'tl>>,
    user_f2: Option<Box<BCEssentialFuncDyn<'tl>>>,
}

#[allow(dead_code)]
struct DMBoundaryFieldTrampolineData<'tl> {
    user_f1: Box<BCFieldFuncDyn<'tl>>,
    user_f2: Option<Box<BCFieldFuncDyn<'tl>>>,
}

// TODO: make use the real function stuff
#[allow(dead_code)]
struct DSResidualTrampolineData<'tl> {
    user_f0: Option<Box<dyn FnMut() + 'tl>>,
    user_f1: Option<Box<dyn FnMut() + 'tl>>,
}

#[allow(dead_code)]
struct DSJacobianTrampolineData<'tl> {
    user_f0: Option<Box<dyn FnMut() + 'tl>>,
    user_f1: Option<Box<dyn FnMut() + 'tl>>,
}

struct DSExactSolutionTrampolineData<'tl> {
    user_f: Box<BCEssentialFuncDyn<'tl>>,
}

struct DMProjectFunctionTrampolineData<'tl> {
    user_f: Box<BCEssentialFuncDyn<'tl>>,
}

// TODO: should i use trait aliases. It doesn't really matter, but the Fn types are long
// pub trait BCEssentialFuncWrapper<'tl>: FnMut(PetscInt, PetscReal, &[PetscReal],
//     PetscInt, &mut [PetscScalar]) -> Result<()> + 'tl {}
// #[feature(trait_alias)]
// pub trait BCEssentialFunc<'tl> = FnMut(PetscInt, PetscReal, &[PetscReal],
//     PetscInt, &mut [PetscScalar]) -> Result<()> + 'tl;
type BCEssentialFuncDyn<'tl> = dyn FnMut(PetscInt, PetscReal, &[PetscReal],
    PetscInt, &mut [PetscScalar]) -> Result<()> + 'tl;
// #[feature(trait_alias)]
// pub trait BCFieldFunc<'tl> = FnMut(PetscInt, PetscInt, PetscInt,
//     &[PetscInt], &[PetscInt], &[PetscReal], &[PetscReal], &[PetscReal],
//     &[PetscInt], &[PetscInt], &[PetscReal], &[PetscReal], &[PetscReal],
//     PetscReal, &[PetscInt], PetscInt, &[PetscScalar], &mut [PetscScalar]) -> Result<()> + 'tl;
// pub trait BCFieldFunc<'tl>: FnMut(PetscInt, PetscInt, PetscInt,
//     &[PetscInt], &[PetscInt], &[PetscReal], &[PetscReal], &[PetscReal],
//     &[PetscInt], &[PetscInt], &[PetscReal], &[PetscReal], &[PetscReal],
//     PetscReal, &[PetscInt], PetscInt, &[PetscScalar], &mut [PetscScalar]) -> Result<()> + 'tl {}
type BCFieldFuncDyn<'tl> = dyn FnMut(PetscInt, PetscInt, PetscInt,
    &[PetscInt], &[PetscInt], &[PetscReal], &[PetscReal], &[PetscReal],
    &[PetscInt], &[PetscInt], &[PetscReal], &[PetscReal], &[PetscReal],
    PetscReal, &[PetscReal], PetscInt, &[PetscScalar], &mut [PetscScalar]) -> Result<()> + 'tl;

impl<'a> Drop for DM<'a, '_> {
    fn drop(&mut self) {
        let ierr = unsafe { petsc_raw::DMDestroy(&mut self.dm_p as *mut _) };
        let _ = Petsc::check_error(self.world, ierr); // TODO: should I unwrap or what idk?
    }
}

impl<'a> Drop for DMLabel<'a> {
    fn drop(&mut self) {
        let ierr = unsafe { petsc_raw::DMLabelDestroy(&mut self.dml_p as *mut _) };
        let _ = Petsc::check_error(self.world, ierr); // TODO: should I unwrap or what idk?
    }
}

impl<'a> Drop for Field<'a, '_> {
    fn drop(&mut self) {
        let ierr = unsafe { petsc_raw::PetscFEDestroy(&mut self.fe_p as *mut _) };
        let _ = Petsc::check_error(self.world, ierr); // TODO: should I unwrap or what idk?
    }
}

impl<'a> Drop for DS<'a, '_> {
    fn drop(&mut self) {
        let ierr = unsafe { petsc_raw::PetscDSDestroy(&mut self.ds_p as *mut _) };
        let _ = Petsc::check_error(self.world, ierr); // TODO: should I unwrap or what idk?
    }
}

impl<'a> Drop for WeakForm<'a> {
    fn drop(&mut self) {
        let ierr = unsafe { petsc_raw::PetscWeakFormDestroy(&mut self.wf_p as *mut _) };
        let _ = Petsc::check_error(self.world, ierr); // TODO: should I unwrap or what idk?
    }
}

impl<'a, 'tl> DM<'a, 'tl> {
    /// Same as `DM { ... }` but sets all optional params to `None`
    pub(crate) fn new(world: &'a UserCommunicator, dm_p: *mut petsc_raw::_p_DM) -> Self {
        DM { world, dm_p, composite_dms: None, boundary_trampoline_data: None, fields: None,
            ds: None, coord_dm: None, coarse_dm: None, aux_vec: None }
    }

    /// Creates an empty DM object. The type can then be set with [`DM::set_type()`].
    pub fn create(world: &'a UserCommunicator) -> Result<Self> {
        let mut dm_p = MaybeUninit::uninit();
        let ierr = unsafe { petsc_raw::DMCreate(world.as_raw(), dm_p.as_mut_ptr()) };
        Petsc::check_error(world, ierr)?;

        Ok(DM::new(world, unsafe { dm_p.assume_init() }))
    }

    /// Builds a DM, for a particular DM implementation.
    pub fn set_type(&mut self, dm_type: DMType) -> Result<()> {
        // This could be use the macro probably 
        let option_cstr = petsc_raw::DMTYPE_TABLE[dm_type as usize];
        let ierr = unsafe { petsc_raw::DMSetType(self.dm_p, option_cstr.as_ptr() as *const _) };
        Petsc::check_error(self.world, ierr)
    }

    /// Creates an object that will manage the communication of one-dimensional regular array data
    /// that is distributed across some processors.
    ///
    /// # Parameters
    /// * `world` - MPI communicator world
    /// * `bx` - type of ghost cells at the boundary the array should have, if any
    /// * `nx` - global dimension of the array (that is the number of grid points)
    /// * `dof` - number of degrees of freedom per node
    /// * `s` - stencil width
    /// * `lx` _(optional)_ - array containing number of nodes in the x direction on each processor, or `None`.
    /// If `Some(...)`, must be of length as the number of processes in the MPI world (i.e. `world.size()`).
    /// The sum of these entries must equal `nx`.
    pub fn da_create_1d<'ll>(world: &'a UserCommunicator, bx: DMBoundaryType, nx: PetscInt, dof: PetscInt,
        s: PetscInt, lx: impl Into<Option<&'ll [PetscInt]>>) -> Result<Self>
    {
        let lx = lx.into();
        assert!(lx.map_or(true, |lx| lx.len() == world.size() as usize));
        let mut dm_p = MaybeUninit::uninit();
        let ierr = unsafe { petsc_raw::DMDACreate1d(world.as_raw(), bx, nx,
            dof, s, lx.map_or(std::ptr::null(), |lx| lx.as_ptr()), dm_p.as_mut_ptr()) };
        Petsc::check_error(world, ierr)?;

        Ok(DM::new(world, unsafe { dm_p.assume_init() }))
    }

    /// Creates an object that will manage the communication of two-dimensional regular array data
    /// that is distributed across some processors.
    ///
    /// # Parameters
    /// * `world` - MPI communicator world
    /// * `bx, by` - type of ghost cells at the boundary the array should have, if any
    /// * `stencil_type` - stencil type
    /// * `nx, ny` - global dimension in each direction of the array (that is the number of grid points)
    /// * `px, py` - corresponding number of processors in each dimension (or `None` to have calculated).
    /// * `dof` - number of degrees of freedom per node
    /// * `s` - stencil width
    /// * `lx, ly` _(optional)_ - arrays containing the number of nodes in each cell along the x and y
    /// coordinates, or `None`. If `Some(...)`, these must the same length as `px` and `py`, and the
    /// corresponding `px` and `py` cannot be `None`. The sum of the `lx` entries must be `nx`, and
    /// the sum of the `ly` entries must be `ny`.
    pub fn da_create_2d<'ll1, 'll2>(world: &'a UserCommunicator, bx: DMBoundaryType, by: DMBoundaryType, stencil_type: DMDAStencilType, 
        nx: PetscInt, ny: PetscInt, px: impl Into<Option<PetscInt>>, py: impl Into<Option<PetscInt>>, dof: PetscInt, s: PetscInt,
        lx: impl Into<Option<&'ll1 [PetscInt]>>, ly: impl Into<Option<&'ll2 [PetscInt]>>) -> Result<Self>
    {
        let lx = lx.into();
        let ly = ly.into();
        let px = px.into().unwrap_or(petsc_raw::PETSC_DECIDE_INTEGER);
        let py = py.into().unwrap_or(petsc_raw::PETSC_DECIDE_INTEGER);
        assert!(lx.map_or(true, |lx| lx.len() as PetscInt == px));
        assert!(ly.map_or(true, |ly| ly.len() as PetscInt == py));

        let mut dm_p = MaybeUninit::uninit();
        let ierr = unsafe { petsc_raw::DMDACreate2d(world.as_raw(), bx, by, stencil_type, nx, ny, px, py,
            dof, s, lx.map_or(std::ptr::null(), |lx| lx.as_ptr()), ly.map_or(std::ptr::null(), |ly| ly.as_ptr()), dm_p.as_mut_ptr()) };
        Petsc::check_error(world, ierr)?;

        Ok(DM::new(world, unsafe { dm_p.assume_init() }))
    }

    /// Creates an object that will manage the communication of three-dimensional regular array data
    /// that is distributed across some processors.
    ///
    /// # Parameters
    /// * `world` - MPI communicator world
    /// * `bx, by, bz` - type of ghost cells at the boundary the array should have, if any
    /// * `stencil_type` - stencil type
    /// * `nx, ny, nz` - global dimension in each direction of the array (that is the number of grid points)
    /// * `px, py, pz` - corresponding number of processors in each dimension (or `None` to have calculated).
    /// * `dof` - number of degrees of freedom per node
    /// * `s` - stencil width
    /// * `lx, ly, lz` _(optional)_ - arrays containing the number of nodes in each cell along the x, y, and z
    /// coordinates, or `None`. If `Some(...)`, these must the same length as `px`, `py`, and `pz`, and the
    /// corresponding `px`, `py`, and `pz` cannot be `None`. The sum of the `lx` entries must be `nx`,
    /// the sum of the `ly` entries must be `ny`, and the sum of the `lz` entries must be `nz`.
    pub fn da_create_3d<'ll1, 'll2, 'll3>(world: &'a UserCommunicator, bx: DMBoundaryType, by: DMBoundaryType, bz: DMBoundaryType, stencil_type: DMDAStencilType, 
        nx: PetscInt, ny: PetscInt, nz: PetscInt, px: impl Into<Option<PetscInt>>, py: impl Into<Option<PetscInt>>, pz: impl Into<Option<PetscInt>>, dof: PetscInt, s: PetscInt,
        lx: impl Into<Option<&'ll1 [PetscInt]>>, ly: impl Into<Option<&'ll2 [PetscInt]>>, lz: impl Into<Option<&'ll3 [PetscInt]>>) -> Result<Self>
    {
        let lx = lx.into();
        let ly = ly.into();
        let lz = lz.into();
        let px = px.into().unwrap_or(petsc_raw::PETSC_DECIDE_INTEGER);
        let py = py.into().unwrap_or(petsc_raw::PETSC_DECIDE_INTEGER);
        let pz = pz.into().unwrap_or(petsc_raw::PETSC_DECIDE_INTEGER);
        assert!(lx.map_or(true, |lx| lx.len() as PetscInt == px));
        assert!(ly.map_or(true, |ly| ly.len() as PetscInt == py));
        assert!(lz.map_or(true, |lz| lz.len() as PetscInt == pz));

        let mut dm_p = MaybeUninit::uninit();
        let ierr = unsafe { petsc_raw::DMDACreate3d(world.as_raw(), bx, by, bz, stencil_type, nx, ny, nz, px, py, pz,
            dof, s, lx.map_or(std::ptr::null(), |lx| lx.as_ptr()), ly.map_or(std::ptr::null(), |ly| ly.as_ptr()),
            lz.map_or(std::ptr::null(), |lz| lz.as_ptr()), dm_p.as_mut_ptr()) };
        Petsc::check_error(world, ierr)?;

        Ok(DM::new(world, unsafe { dm_p.assume_init() }))
    }

    /// Creates a vector packer, used to generate "composite" vectors made up of several subvectors.
    pub fn composite_create<I>(world: &'a UserCommunicator, dms: I) -> Result<Self>
    where
        I: IntoIterator<Item = Self>
    {
        let mut dm_p = MaybeUninit::uninit();
        let ierr = unsafe { petsc_raw::DMCompositeCreate(world.as_raw(), dm_p.as_mut_ptr()) };
        Petsc::check_error(world, ierr)?;

        let mut dm = DM::new(world, unsafe { dm_p.assume_init() });

        let dms = dms.into_iter().collect::<Vec<_>>();
        let _num_dm = dms.iter().map(|this_dm| {
            let ierr = unsafe { petsc_raw::DMCompositeAddDM(dm.dm_p, this_dm.dm_p) };
            Petsc::check_error(dm.world, ierr).map(|_| 1)
        }).sum::<Result<PetscInt>>()?;

        dm.composite_dms = Some(dms);

        Ok(dm)
    }

    /// Creates a DMPlex object, which encapsulates an unstructured mesh,
    /// or CW complex, which can be expressed using a Hasse Diagram. 
    pub fn plex_create(world: &'a UserCommunicator) -> Result<Self> {
        let mut dm_p = MaybeUninit::uninit();
        let ierr = unsafe { petsc_raw::DMPlexCreate(world.as_raw(), dm_p.as_mut_ptr()) };
        Petsc::check_error(world, ierr)?;

        Ok(DM::new(world, unsafe { dm_p.assume_init() }))
    }

    /// Creates a mesh on the tensor product of unit intervals (box) using simplices or
    /// tensor cells (hexahedra). 
    ///
    /// Also read: <https://petsc.org/release/docs/manualpages/DMPLEX/DMPlexCreateBoxMesh.html>
    ///
    /// # Parameters
    ///
    /// * `comm`        - The communicator for the DM object
    /// * `dim`         - The spatial dimension
    /// * `simplex`     - `true` for simplices, `false` for tensor cells
    /// * `faces`       - Number of faces per dimension, or `None` for `(1,)` in 1D, `(2, 2,)` in 2D
    /// and `(1, 1, 1)` in 3D. Note, if `dim` is less than 3 than the unneeded values are ignored.
    /// * `lower`       - The lower left corner, or `None` for `(0, 0, 0)`. Note, if `dim` is less
    /// than 3 than the unneeded values are ignored.
    /// * `upper`       - The upper right corner, or `None` for `(1, 1, 1)`. Note, if `dim` is less
    /// than 3 than the unneeded values are ignored.
    /// * `periodicity` - The boundary type for the X,Y,Z direction, or `None` for [`DM_BOUNDARY_NONE`](DMBoundaryType::DM_BOUNDARY_NONE)
    /// for all directions. Note, if `dim` is less than 3 than the unneeded values are ignored.
    /// * `interpolate` - Flag to create intermediate mesh pieces (edges, faces)
    pub fn plex_create_box_mesh(world: &'a UserCommunicator, dim: PetscInt, simplex: bool,
        faces: impl Into<Option<(PetscInt, PetscInt, PetscInt)>>,
        lower: impl Into<Option<(PetscReal, PetscReal, PetscReal)>>,
        upper: impl Into<Option<(PetscReal, PetscReal, PetscReal)>>,
        periodicity: impl Into<Option<(DMBoundaryType, DMBoundaryType, DMBoundaryType)>>,
        interpolate: bool) -> Result<Self>
    {
        let faces = faces.into().map(|faces| [faces.0, faces.1, faces.2]);
        let lower = lower.into().map(|lower| [lower.0, lower.1, lower.2]);
        let upper = upper.into().map(|upper| [upper.0, upper.1, upper.2]);
        let periodicity = periodicity.into().map(|periodicity| [periodicity.0, periodicity.1, periodicity.2]);

        let mut dm_p = MaybeUninit::uninit();
        let ierr = unsafe { petsc_raw::DMPlexCreateBoxMesh(world.as_raw(), dim, simplex.into(),
            faces.map_or(std::ptr::null(), |f| f.as_ptr()), lower.map_or(std::ptr::null(), |l| l.as_ptr()),
            upper.map_or(std::ptr::null(), |u| u.as_ptr()), periodicity.map_or(std::ptr::null(), |p| p.as_ptr()),
            interpolate.into(), dm_p.as_mut_ptr()) };
        Petsc::check_error(world, ierr)?;

        Ok(DM::new(world, unsafe { dm_p.assume_init() }))
    }

    /// This takes a filename and produces a DM
    pub fn plex_create_from_file(world: &'a UserCommunicator, file_name: &str, interpolate: bool) -> Result<Self> {
        let filename_cs = CString::new(file_name).expect("`CString::new` failed");
        let mut dm_p = MaybeUninit::uninit();
        let ierr = unsafe { petsc_raw::DMPlexCreateFromFile(world.as_raw(), filename_cs.as_ptr(),
            interpolate.into(), dm_p.as_mut_ptr()) };
        Petsc::check_error(world, ierr)?;

        Ok(DM::new(world, unsafe { dm_p.assume_init() }))
    }

    /// Creates a global vector from a DM object
    pub fn create_global_vector(&self) -> Result<Vector<'a>> {
        let mut vec_p = MaybeUninit::uninit();
        let ierr = unsafe { petsc_raw::DMCreateGlobalVector(self.dm_p, vec_p.as_mut_ptr()) };
        Petsc::check_error(self.world, ierr)?;
        
        Ok(Vector { world: self.world, vec_p: unsafe { vec_p.assume_init() } })
    }

    // TODO: what do these do? and is the world usage correct? Like do we use the
    // world of the DM or just a single processes from it? or does it not matter?
    /// Creates a local vector from a DM object
    pub fn create_local_vector(&self) -> Result<Vector<'a>> {
        let mut vec_p = MaybeUninit::uninit();
        let ierr = unsafe { petsc_raw::DMCreateLocalVector(self.dm_p, vec_p.as_mut_ptr()) };
        Petsc::check_error(self.world, ierr)?;
        
        Ok(Vector { world: self.world, vec_p: unsafe { vec_p.assume_init() } })
    }

    /// Gets a PETSc vector that may be used with the DM local routines.
    ///
    /// This vector has spaces for the ghost values. 
    ///
    /// The vector values are NOT initialized and may have garbage in them, so you may need to zero them.
    /// This is intended to be used for vectors you need for a short time, like within a single function
    /// call. For vectors that you intend to keep around (for example in a C struct) or pass around large
    /// parts of your code you should use [`DM::create_local_vector()`]. 
    pub fn get_local_vector(&self) -> Result<vector::BorrowVectorMut<'a, '_>> {
        // Note, under the hood `DMGetLocalVector` uses multiple different work vector 
        // that it will give access to us. Once it runs out it starts using `DMCreateLocalVector`.
        // Therefor we don't need to worry about this being called multiple times and causing
        // problems. At least I think we don't (it feels like interior mutability so i wonder if
        // we should be using UnsafeCell for something).
        let mut vec_p = MaybeUninit::uninit();
        let ierr = unsafe { petsc_raw::DMGetLocalVector(self.dm_p, vec_p.as_mut_ptr()) };
        Petsc::check_error(self.world, ierr)?;

        // We dont want to drop the vec through Vector::drop
        let vec = ManuallyDrop::new(Vector { world: self.world, vec_p: unsafe { vec_p.assume_init() } });
        
        Ok(vector::BorrowVectorMut::new(vec, Some(Box::new(move |borrow_vec| {
            let ierr = unsafe { petsc_raw::DMRestoreLocalVector(self.dm_p, &mut borrow_vec.vec_p as *mut _) };
            let _ = Petsc::check_error(borrow_vec.world, ierr); // TODO: should I unwrap ?
        }))))
    }

    /// Creates local vectors for each part of a DMComposite.
    ///
    /// Calls [`DM::create_local_vector()`] on each dm in the composite dm.
    pub fn composite_create_local_vectors(&self) -> Result<Vec<Vector<'a>>> {
        if let Some(c) = self.composite_dms.as_ref() {
            c.iter().fold(Ok(Vec::with_capacity(c.len())), |acc, dm| {
                match acc {
                    Ok(mut inner_vec) => dm.create_local_vector().map(|v| {
                            inner_vec.push(v);
                            inner_vec
                        }),
                    acc @ Err(_) => acc
                }
            })
        } else {
            Petsc::set_error(self.world, PetscErrorKind::PETSC_ERR_ARG_WRONGSTATE,
                format!("There are no composite dms set, line: {}", line!())).map(|_| unreachable!())
        }
    }

    /// Gets local vectors for each part of a DMComposite.
    ///
    /// Calls [`DM::get_local_vector()`] on each dm in the composite dm.
    pub fn composite_get_local_vectors(&self) -> Result<Vec<vector::BorrowVectorMut<'a, '_>>> {
        if let Some(c) = self.composite_dms.as_ref() {
            c.iter().fold(Ok(Vec::with_capacity(c.len())), |acc, dm| {
                match acc {
                    Ok(mut inner_vec) => dm.get_local_vector().map(|v| {
                            inner_vec.push(v);
                            inner_vec
                        }),
                    acc @ Err(_) => acc
                }
            })
        } else {
            Petsc::set_error(self.world, PetscErrorKind::PETSC_ERR_ARG_WRONGSTATE,
                format!("There are no composite dms set, line: {}", line!())).map(|_| unreachable!())
        }
    }

    /// Gets empty Jacobian for a DM
    ///
    /// This properly preallocates the number of nonzeros in the sparse
    /// matrix so you do not need to do it yourself. 
    ///
    /// For structured grid problems, when you call [`Mat::view_with()`] on this matrix it is
    /// displayed using the global natural ordering, NOT in the ordering used internally by PETSc.
    pub fn create_matrix(&self) -> Result<Mat<'a>> {
        let mut mat_p = MaybeUninit::uninit();
        let ierr = unsafe { petsc_raw::DMCreateMatrix(self.dm_p, mat_p.as_mut_ptr()) };
        Petsc::check_error(self.world, ierr)?;
        
        Ok(Mat { world: self.world, mat_p: unsafe { mat_p.assume_init() } })
    }

    /// Updates global vectors from local vectors.
    pub fn global_to_local(&self, global: &Vector<'a>, mode: InsertMode, local: &mut Vector<'a>) -> Result<()> {
        let ierr = unsafe { petsc_raw::DMGlobalToLocalBegin(self.dm_p, global.vec_p, mode, local.vec_p) };
        Petsc::check_error(self.world, ierr)?;
        let ierr = unsafe { petsc_raw::DMGlobalToLocalEnd(self.dm_p, global.vec_p, mode, local.vec_p) };
        Petsc::check_error(self.world, ierr)
    }

    /// Updates local vectors from global vectors.
    ///
    /// In the [`ADD_VALUES`](InsertMode::ADD_VALUES) case you normally would zero the receiving vector
    /// before beginning this operation. [`INSERT_VALUES`](InsertMode::INSERT_VALUES) is not supported
    /// for DMDA, in that case simply compute the values directly into a global vector instead of a local one.
    pub fn local_to_global(&self, local: &Vector<'a>, mode: InsertMode, global: &mut Vector<'a>) -> Result<()> {
        let ierr = unsafe { petsc_raw::DMLocalToGlobalBegin(self.dm_p, local.vec_p, mode, global.vec_p) };
        Petsc::check_error(self.world, ierr)?;
        let ierr = unsafe { petsc_raw::DMLocalToGlobalEnd(self.dm_p, local.vec_p, mode, global.vec_p) };
        Petsc::check_error(self.world, ierr)
    }

    /// Returns a multi-dimension immutable view that shares data with the underlying vector and is indexed using
    /// the local dimensions.
    ///
    /// # Note
    ///
    /// The C api version of this, (`DMDAVecGetArrayRead`), returns an array using the global dimensions by
    /// applying an offset to the arrays. This method does NOT do that, the view must be indexed starting at zero.
    /// You can get the offsets with [`DM::da_get_corners()`] or [`DM::da_get_ghost_corners()`].
    ///
    /// Also, the underling array has a fortran contiguous layout (column major) whereas the C api swaps the order
    /// of the indexing (so essentially has row major but transposed). This means that in rust you will index the array
    /// normally, but for best performance (i.e., with caching) you should treat it as column major.
    ///
    /// If you view a local vector, than the view will include the ghost corners. Thus the slice returned by
    /// this method could be larger and the offset might be different. In this case [`DM::da_get_ghost_corners()`]
    /// will give you the correct sizes and offsets.
    ///
    /// # Example
    ///
    /// ```
    /// # use petsc_rs::prelude::*;
    /// # use mpi::traits::*;
    /// # use ndarray::{Dimension, array, s};
    /// # fn main() -> petsc_rs::Result<()> {
    /// # let petsc = Petsc::init_no_args()?;
    /// // note, cargo wont run tests with mpi so this will always be run with
    /// // a single processor, but this example will also work in a multiprocessor
    /// // comm world.
    ///
    /// // Note, right now this example only works when `PetscScalar` is `PetscReal`.
    /// // It will fail to compile if `PetscScalar` is `PetscComplex`.
    /// let (m, n) = (5,2);
    /// 
    /// let mut dm = DM::da_create_2d(petsc.world(), DMBoundaryType::DM_BOUNDARY_NONE,
    ///     DMBoundaryType::DM_BOUNDARY_NONE, DMDAStencilType::DMDA_STENCIL_BOX, m, n,
    ///     None, None, 1, 1, None, None)?;
    /// dm.set_from_options()?;
    /// dm.set_up()?;
    ///
    /// let mut global = dm.create_global_vector()?;
    ///
    /// let gs = global.get_global_size()?;
    /// let osr = global.get_ownership_range()?;
    /// let osr_usize = osr.start as usize ..osr.end as usize;
    /// // Note, this follows the global PETSc ordering (not the global natural ordering).
    /// global.assemble_with((0..gs)
    ///         .filter(|i| osr.contains(i))
    ///         .map(|i| (i, i as PetscReal)),
    ///     InsertMode::INSERT_VALUES)?;
    /// # let viewer = Viewer::create_ascii_stdout(petsc.world())?;
    /// # global.view_with(Some(&viewer))?;
    ///
    /// // creates immutable 2d view
    /// let g_view = dm.da_vec_view(&global)?;
    /// 
    /// let (xs, ys, _zs, xm, ym, _zm) = dm.da_get_corners()?;
    /// let (gxs, gys, _zs, gxm, gym, _gzm) = dm.da_get_ghost_corners()?;
    ///
    /// // Note because we are viewing a global vector we wont have any ghost corners
    /// assert_eq!(global.get_local_size()?, xm*ym);
    /// if petsc.world().size() > 1 {
    ///     assert_ne!(global.get_local_size()?, gxm*gym);
    /// }
    ///
    /// // Note, standard layout is contiguous C order (row major).
    /// // Also note, a 1d array is always in standard layout.
    /// if g_view.dim().slice()[0] > 1 {
    ///     assert!(!g_view.is_standard_layout());
    /// }
    ///
    /// assert_eq!(g_view.ndim(), 2);
    /// assert_eq!(g_view.dim().slice(), &[gxm as usize, gym as usize]);
    /// // In memory, the 1d slice is ordered.
    /// // Because `g_view` is column major, we `reversed_axes()` to get it to row
    /// // major order. This allows us to use `.as_slice()`. Note, this does not
    /// // change or copy the underling data.
    /// assert_eq!(g_view.view().reversed_axes().as_slice().unwrap(),
    ///     &[0.0, 1.0, 2.0, 3.0, 4.0, 5.0, 6.0, 7.0, 8.0, 9.0][osr_usize.clone()]);
    ///
    /// // Ignoring the layout, the array functionally looks like the following.
    /// if petsc.world().size() == 1 {
    ///     let rhs_array = array![[0.0, 5.0], 
    ///                            [1.0, 6.0], 
    ///                            [2.0, 7.0],
    ///                            [3.0, 8.0],
    ///                            [4.0, 9.0]];
    ///     assert_eq!(g_view.slice(s![.., ..]).dim(), rhs_array.dim());
    ///     assert_eq!(g_view.slice(s![.., ..]), rhs_array);
    /// } else if petsc.world().size() == 2 {
    ///     let rhs_array = array![[0.0, 3.0], 
    ///                            [1.0, 4.0], 
    ///                            [2.0, 5.0],
    ///                            [6.0, 8.0],
    ///                            [7.0, 9.0]];
    ///     assert_eq!(g_view.slice(s![.., ..]).dim(),
    ///         rhs_array.slice(s![xs..(xs+xm), ys..(ys+ym)]).dim());
    ///     assert_eq!(g_view.slice(s![.., ..]), rhs_array.slice(s![xs..(xs+xm), ys..(ys+ym)]));
    /// } else {
    ///     Petsc::set_error(petsc.world(), PetscErrorKind::PETSC_ERR_WRONG_MPI_SIZE, 
    ///         "This example only work with 1 or 2 processors!")?;
    /// }
    /// # Ok(())
    /// # }
    /// ```
    ///
    /// If we wanted to view a local vector we would do something like the following.
    ///
    /// ```
    /// # use petsc_rs::prelude::*;
    /// # use mpi::traits::*;
    /// # use ndarray::{Dimension, array, s};
    /// # fn main() -> petsc_rs::Result<()> {
    /// # let petsc = Petsc::init_no_args()?;
    /// // note, cargo wont run tests with mpi so this will always be run with
    /// // a single processor, but this example will also work in two processor
    /// // comm world.
    ///
    /// // Note, right now this example only works when `PetscScalar` is `PetscReal`.
    /// // It will fail to compile if `PetscScalar` is `PetscComplex`.
    /// let (m, n) = (5,2);
    /// 
    /// let mut dm = DM::da_create_2d(petsc.world(), DMBoundaryType::DM_BOUNDARY_NONE,
    ///     DMBoundaryType::DM_BOUNDARY_NONE, DMDAStencilType::DMDA_STENCIL_BOX, m, n,
    ///     None, None, 1, 1, None, None)?;
    /// dm.set_from_options()?;
    /// dm.set_up()?;
    ///
    /// let mut global = dm.create_global_vector()?;
    ///
    /// let gs = global.get_global_size()?;
    /// let osr = global.get_ownership_range()?;
    /// // Note, this follows the global PETSc ordering (not the global natural ordering).
    /// global.assemble_with((0..gs)
    ///         .filter(|i| osr.contains(i))
    ///         .map(|i| (i, i as PetscReal)),
    ///     InsertMode::INSERT_VALUES)?;
    /// # let viewer = Viewer::create_ascii_stdout(petsc.world())?;
    /// # global.view_with(Some(&viewer))?;
    ///
    /// // We create local vector from global vector
    /// let mut local = dm.get_local_vector()?;
    /// dm.global_to_local(&global, InsertMode::INSERT_VALUES, &mut local)?;
    ///
    /// // creates immutable 2d view
    /// let l_view = dm.da_vec_view(&local)?;
    /// let g_view = dm.da_vec_view(&global)?;
    /// 
    /// let (xs, ys, _zs, xm, ym, _zm) = dm.da_get_corners()?;
    /// let (gxs, gys, _zs, gxm, gym, _gzm) = dm.da_get_ghost_corners()?;
    ///
    /// // Note because we are viewing a local vector we will have the ghost corners
    /// if petsc.world().size() > 1 {
    ///     assert_ne!(local.get_local_size()?, xm*ym);
    ///     assert_eq!(global.get_local_size()?, gxm*gym);
    /// }
    /// assert_eq!(local.get_local_size()?, gxm*gym);
    /// assert_eq!(global.get_local_size()?, xm*ym);
    ///
    /// // Ignoring the layout, the array functionally looks like the following.
    /// if petsc.world().size() == 1 {
    ///     assert_eq!(g_view.slice(s![.., ..]).dim(), l_view.slice(s![.., ..]).dim());
    ///     assert_eq!(g_view.slice(s![.., ..]), l_view.slice(s![.., ..]));
    /// } else if petsc.world().size() == 2 {
    ///     assert_ne!(g_view.slice(s![.., ..]).dim(), l_view.slice(s![.., ..]).dim());
    ///     assert_eq!(g_view.slice(s![.., ..]), l_view.slice(s![xs-gxs..xm, ys-gys..ym]));
    /// } else {
    ///     Petsc::set_error(petsc.world(), PetscErrorKind::PETSC_ERR_WRONG_MPI_SIZE, 
    ///         "This example only work with 1 or 2 processors!")?;
    /// }
    /// # Ok(())
    /// # }
    /// ```
    pub fn da_vec_view<'b>(&self, vec: &'b Vector<'a>) -> Result<crate::vector::VectorView<'a, 'b>> {
        let (xs, ys, zs, xm, ym, zm) = self.da_get_corners()?;
        let (dim, _, _, _, _, _, _, dof, _, _, _, _, _) = self.da_get_info()?;
        let local_size = vec.get_local_size()?;

        let (_gxs, _gys, _gzs, gxm, gym, gzm) = if local_size == xm*ym*zm*dof { 
            (xs, ys, zs, xm, ym, zm)
        } else {
            self.da_get_ghost_corners()?
        };

        if local_size != gxm*gym*gzm*dof {
            Petsc::set_error(self.world, PetscErrorKind::PETSC_ERR_ARG_INCOMP, 
                format!("Vector local size {} is not compatible with DMDA local sizes {} or {}\n",
                    local_size,xm*ym*zm*dof,gxm*gym*gzm*dof))?;
        }

        if dim > 3 || dim < 1 {
            Petsc::set_error(self.world, PetscErrorKind::PETSC_ERR_ARG_CORRUPT, 
                format!("DMDA dimension not 1, 2, or 3, it is {}\n",dim))?;
        }

        let mut array = MaybeUninit::uninit();
        let ierr = unsafe { petsc_raw::VecGetArrayRead(vec.vec_p, array.as_mut_ptr() as *mut _) };
        Petsc::check_error(vec.world, ierr)?;

        //let dims = [(gxm*dof) as usize, gym as usize, gzm as usize];
        let dims_r = [gzm as usize, gym as usize, (gxm*dof) as usize];

        let ndarray = unsafe {
            ArrayView::from_shape_ptr(ndarray::IxDyn(&dims_r[(3-dim as usize)..]), array.assume_init())
                .reversed_axes() };

        Ok(crate::vector::VectorView { vec, array: unsafe { array.assume_init() }, ndarray })
    }

    /// Returns a multi-dimension mutable view that shares data with the underlying vector and is indexed using
    /// the local dimensions.
    ///
    /// # Note
    ///
    /// The C api version of this, (`DMDAVecGetArrayRead`), returns an array using the global dimensions by
    /// applying an offset to the arrays. This method does NOT do that, the view must be indexed starting at zero.
    /// You can get the offsets with [`DM::da_get_corners()`] or [`DM::da_get_ghost_corners()`].
    ///
    /// Also, the underling array has a fortran contiguous layout (column major) whereas the C api swaps the order
    /// of the indexing (so essentially has row major but transposed). This means that in rust you will index the array
    /// normally, but for best performance (i.e., with caching) you should treat it as column major.
    ///
    /// If you view a local vector, than the view will include the ghost corners. Thus the slice returned by
    /// this method could be larger and the offset might be different. In this case [`DM::da_get_ghost_corners()`]
    /// will give you the correct sizes and offsets.
    ///
    /// # Example
    ///
    /// ```
    /// # use petsc_rs::prelude::*;
    /// # use mpi::traits::*;
    /// # use ndarray::{Dimension, array, s};
    /// # fn main() -> petsc_rs::Result<()> {
    /// # let petsc = Petsc::init_no_args()?;
    /// // Note, cargo wont run tests with mpi so this will always be run with
    /// // a single processor, but this example will also work in a multiprocessor
    /// // comm world.
    ///
    /// // Note, right now this example only works when `PetscScalar` is `PetscReal`.
    /// let (m, n) = (5,2);
    /// 
    /// let mut dm = DM::da_create_2d(petsc.world(), DMBoundaryType::DM_BOUNDARY_NONE,
    ///     DMBoundaryType::DM_BOUNDARY_NONE, DMDAStencilType::DMDA_STENCIL_BOX, m, n,
    ///     None, None, 1, 1, None, None)?;
    /// dm.set_from_options()?;
    /// dm.set_up()?;
    ///
    /// let mut global = dm.create_global_vector()?;
    ///
    /// global.set_all(0.0)?;
    /// 
    /// let (xs, ys, _zs, xm, ym, _zm) = dm.da_get_corners()?;
    /// let (gxs, gys, _zs, gxm, gym, _gzm) = dm.da_get_ghost_corners()?;
    ///
    /// // Note because we are viewing a global vector we wont have any ghost corners
    /// assert_eq!(global.get_local_size()?, xm*ym);
    /// assert_ne!(global.get_local_size()?, gxm*gxm);
    ///
    /// let mut g_view = dm.da_vec_view_mut(&mut global)?;
    ///
    /// // Note, standard layout is contiguous C order (row major).
    /// // Also note, a 1d array is always in standard layout
    /// if g_view.dim().slice()[0] > 1 {
    ///     assert!(!g_view.is_standard_layout());
    /// }
    ///
    /// // Note, this is automaticly account for the column major layout.
    /// g_view.indexed_iter_mut().map(|(pat, v)| { 
    ///         let s = pat.slice(); 
    ///         ((s[0]+gxs as usize, s[1]+gys as usize), v) 
    ///     })
    ///     .for_each(|((i,j), v)| *v = (i*2+j) as PetscReal);
    ///
    /// let rhs_array = array![[0.0, 1.0], 
    ///                        [2.0, 3.0], 
    ///                        [4.0, 5.0],
    ///                        [6.0, 7.0],
    ///                        [8.0, 9.0]];
    /// assert_eq!(g_view.slice(s![.., ..]).dim(),
    ///     rhs_array.slice(s![gxs..(gxs+gxm), gys..(gys+gym)]).dim());
    /// assert_eq!(g_view.slice(s![.., ..]), rhs_array.slice(s![gxs..(gxs+gxm), gys..(gys+gym)]));
    /// # Ok(())
    /// # }
    /// ```
    pub fn da_vec_view_mut<'b>(&self, vec: &'b mut Vector<'a>) -> Result<crate::vector::VectorViewMut<'a, 'b>> {
        let (xs, yx, zs, xm, ym, zm) = self.da_get_corners()?;
        let (dim, _, _, _, _, _, _, dof, _, _, _, _, _) = self.da_get_info()?;
        let local_size = vec.get_local_size()?;

        let (_gxs, _gyx, _gzs, gxm, gym, gzm) = if local_size == xm*ym*zm*dof { 
            (xs, yx, zs, xm, ym, zm)
        } else {
            self.da_get_ghost_corners()?
        };

        if local_size != gxm*gym*gzm*dof {
            Petsc::set_error(self.world, PetscErrorKind::PETSC_ERR_ARG_INCOMP, 
                format!("Vector local size {} is not compatible with DMDA local sizes {} or {}\n",
                    local_size,xm*ym*zm*dof,gxm*gym*gzm*dof))?;
        }

        if dim > 3 || dim < 1 {
            Petsc::set_error(self.world, PetscErrorKind::PETSC_ERR_ARG_CORRUPT, 
                format!("DMDA dimension not 1, 2, or 3, it is {}\n",dim))?;
        }

        let mut array = MaybeUninit::uninit();
        let ierr = unsafe { petsc_raw::VecGetArray(vec.vec_p, array.as_mut_ptr() as *mut _) };
        Petsc::check_error(vec.world, ierr)?;

        let dims_r = [gzm as usize, gym as usize, (gxm*dof) as usize];

        let ndarray = unsafe {
            ArrayViewMut::from_shape_ptr(ndarray::IxDyn(&dims_r[(3-dim as usize)..]), array.assume_init())
                .reversed_axes() };

        Ok(crate::vector::VectorViewMut { vec, array: unsafe { array.assume_init() }, ndarray })
    }

    /// Sets the names of individual field components in multicomponent vectors associated with a DMDA.
    ///
    /// Note, you must call [`DM::set_up()`] before you call this.
    ///
    /// # Parameters
    ///
    /// * `nf` - field number for the DMDA (0, 1, ... dof-1), where dof indicates the number of
    /// degrees of freedom per node within the DMDA.
    /// * `name` - the name of the field (component)
    pub fn da_set_feild_name<T: ToString>(&mut self, nf: PetscInt, name: T) -> crate::Result<()> {
        let name_cs = CString::new(name.to_string()).expect("`CString::new` failed");
        
        let ierr = unsafe { petsc_raw::DMDASetFieldName(self.dm_p, nf, name_cs.as_ptr()) };
        Petsc::check_error(self.world, ierr)
    }
    
    /// Gets the ranges of indices in the x, y and z direction that are owned by each process 
    ///
    /// Note: these correspond to the optional final arguments passed to [`DM::da_create_1d()`],
    /// [`DM::da_create_2d()`], and [`DM::da_create_3d()`].
    ///
    /// These numbers are NOT multiplied by the number of dof per node. 
    pub fn da_get_ownership_ranges(&self) -> Result<(Vec<PetscInt>,
        Vec<PetscInt>, Vec<PetscInt>)>
    {
        let mut lx = MaybeUninit::<*const PetscInt>::uninit();
        let mut ly = MaybeUninit::<*const PetscInt>::uninit();
        let mut lz = MaybeUninit::<*const PetscInt>::uninit();

        let dim = self.get_dimension()?;

        if dim > 3 || dim < 1 {
            Petsc::set_error(self.world, PetscErrorKind::PETSC_ERR_ARG_CORRUPT, 
                format!("DMDA dimension not 1, 2, or 3, it is {}\n",dim))?;
        }

        let ierr = unsafe { petsc_raw::DMDAGetOwnershipRanges(self.dm_p, lx.as_mut_ptr(),
            if dim >= 2 { ly.as_mut_ptr() } else { std::ptr::null_mut() }, 
            if dim >= 3 { lz.as_mut_ptr() } else { std::ptr::null_mut() } ) };
        Petsc::check_error(self.world, ierr)?;

        // SAFETY: Petsc says these are arrays of length comm size
        let lx_vec = {
            let lx_slice = unsafe { std::slice::from_raw_parts(lx.assume_init(), self.world.size() as usize) };
            lx_slice.to_vec()
        };
        let ly_vec = if dim >= 2 {
            let ly_slice = unsafe { std::slice::from_raw_parts(ly.assume_init(), self.world.size() as usize) };
            ly_slice.to_vec()
        } else {
            vec![]
        };
        let lz_vec = if dim >= 2 {
            let lz_slice = unsafe { std::slice::from_raw_parts(lz.assume_init(), self.world.size() as usize) };
            lz_slice.to_vec()
        } else {
            vec![]
        };

        Ok((lx_vec, ly_vec, lz_vec))
    }

    /// Gets the dms in the composite dm created with [`DM::composite_create()`].
    pub fn composite_dms(&self) -> Result<&[Self]> {
        self.composite_dms.as_ref().map(|c| c.as_ref()).ok_or_else(|| 
            Petsc::set_error(self.world, PetscErrorKind::PETSC_ERR_ARG_WRONGSTATE,
                format!("There are no composite dms set, line: {}", line!())).unwrap_err())
    }

    // pub fn composite_dms_mut(&mut self) -> Result<Vec<&mut DM<'a>>> {
    //     if let Some(c) = self.composite_dms.as_mut() {
    //         Ok(c.iter_mut().collect())
    //     } else {
    //         Petsc::set_error(self.world, PetscErrorKind::PETSC_ERR_ARG_WRONGSTATE,
    //             format!("There are no composite dms set, line: {}", line!())).map(|_| unreachable!())
    //     }
    // }

    /// adds a DM vector to a DMComposite 
    pub fn composite_add_dm(&mut self, dm: DM<'a, 'tl>) -> Result<()> {
        let is_dm_comp = self.type_compare(petsc_raw::DMTYPE_TABLE[DMType::DMCOMPOSITE as usize])?;
        if is_dm_comp {
            let ierr = unsafe { petsc_raw::DMCompositeAddDM(self.dm_p, dm.dm_p) };
            Petsc::check_error(dm.world, ierr)?;

            if let Some(c) = self.composite_dms.as_mut() {
                c.push(dm);
            } else {
                self.composite_dms = Some(vec![dm]);
            }

            Ok(())
        } else {
            Petsc::set_error(self.world, PetscErrorKind::PETSC_ERR_ARG_WRONGSTATE,
                    format!("The DM is not a composite DM, line: {}", line!()))
        }
    }

    /// Scatters from a global packed vector into its individual local vectors 
    pub fn composite_scatter<'v, I>(&self, gvec: &'v Vector<'a>, lvecs: I) -> Result<()>
    where
        I: IntoIterator<Item = &'v mut Vector<'a>>,
    {
        if let Some(c) = self.composite_dms.as_ref() {
            let mut lvecs_p =  lvecs.into_iter().map(|v| v.vec_p).collect::<Vec<_>>();

            assert_eq!(lvecs_p.len(), c.len());
            let ierr = unsafe { petsc_raw::DMCompositeScatterArray(self.dm_p, gvec.vec_p, lvecs_p.as_mut_ptr()) };
            Petsc::check_error(self.world, ierr)
        } else {
            Petsc::set_error(self.world, PetscErrorKind::PETSC_ERR_ARG_WRONGSTATE,
                format!("There are no composite dms set, line: {}", line!()))
        }
    }

    /// Allows one to access the individual packed vectors in their global representation.
    ///
    /// The returned [`Vec`] will have the length of the number of dms in the composite dm.
    pub fn composite_get_access_mut<'bv>(&'bv self, gvec: &'bv mut Vector<'a>) -> Result<Vec<vector::BorrowVectorMut<'a, 'bv>>> {
        // TODO: make a non mut version: look at (https://petsc.org/release/docs/manualpages/Vec/VecLockGet.html#VecLockGet)
        // also look at: https://petsc.org/release/src/dm/impls/composite/pack.c.html#DMCompositeGetAccessArray
        // There is a readonly var that we need to set (if we even can)
        if let Some(c) = self.composite_dms.as_ref() {
            let wanted = (0..c.len() as PetscInt).collect::<Vec<_>>();
            let mut vec_ps = vec![std::ptr::null_mut(); c.len()]; // TODO: can we use MaybeUninit

            let ierr = unsafe { petsc_raw::DMCompositeGetAccessArray(self.dm_p, gvec.vec_p,
                c.len() as PetscInt, wanted.as_ptr(), vec_ps.as_mut_ptr()) };
            Petsc::check_error(self.world, ierr)?;

            let gvec_rc = Rc::new(&*gvec);
            Ok(vec_ps.into_iter().zip(wanted).map(move |(v_p, i)| {
                let vec = ManuallyDrop::new(Vector { world: self.world, vec_p: v_p });
                let gvec_rc = gvec_rc.clone();
                vector::BorrowVectorMut::new(vec, Some(Box::new(move |borrow_vec| {
                    let i = i;
                    let ierr = unsafe { petsc_raw::DMCompositeRestoreAccessArray(
                        self.dm_p, gvec_rc.vec_p, 1, std::slice::from_ref(&i).as_ptr(),
                        std::slice::from_mut(&mut borrow_vec.vec_p).as_mut_ptr()) };
                    let _ = Petsc::check_error(self.world, ierr); // TODO: should I unwrap ?
                })))
            }).collect())

        } else {
            Petsc::set_error(self.world, PetscErrorKind::PETSC_ERR_ARG_WRONGSTATE,
                format!("There are no composite dms set, line: {}", line!())).map(|_| unreachable!())
        }
    }


    /// Gets the index sets for each composed object.
    ///
    /// These could be used to extract a subset of vector entries for a "multi-physics" preconditioner.
    pub fn composite_get_global_indexsets(&self) -> Result<Vec<IS<'a>>> {
        if let Some(c) = self.composite_dms.as_ref() {
            // This Petsc function is a little weird; it allocated the output array
            // and we are expected to free it with `PetscFree`.
            let mut is_array_p = MaybeUninit::uninit();
            let len = c.len();
            let ierr = unsafe { petsc_raw::DMCompositeGetGlobalISs(self.dm_p, is_array_p.as_mut_ptr()) };
            Petsc::check_error(self.world, ierr)?;

            let is_slice = unsafe { slice::from_raw_parts(is_array_p.assume_init(), len) };

            let ret_vec = is_slice.iter().map(|is_p| IS { world: self.world, is_p: *is_p }).collect();

            let cs_fn_name = CString::new("composite_get_global_indexsets").expect("CString::new failed");
            let cs_file_name = CString::new("dm.rs").expect("CString::new failed");
            
            // Note, `PetscFree` is a macro around `PetscTrFree`
            let ierr = unsafe { (petsc_raw::PetscTrFree.unwrap())(is_array_p.assume_init() as *mut _,
                line!() as i32, cs_fn_name.as_ptr(), cs_file_name.as_ptr()) };
            Petsc::check_error(self.world, ierr)?;

            Ok(ret_vec)
        } else {
            Petsc::set_error(self.world, PetscErrorKind::PETSC_ERR_ARG_WRONGSTATE,
                format!("There are no composite dms set, line: {}", line!())).map(|_| unreachable!())
        }
    }
    
    /// Gets index sets for each component of a composite local vector.
    ///
    /// # Notes
    ///
    /// At present, a composite local vector does not normally exist. This function is used to provide
    /// index sets for [`Mat::get_local_sub_matrix_mut()`]. In the future, the scatters for each entry
    /// in the DMComposite may be be merged into a single scatter to a composite local vector. The user
    /// should not typically need to know which is being done. 
    ///
    /// To get index sets for pieces of the composite global vector, use [`DM::composite_get_global_indexsets()`]. 
    pub fn composite_get_local_indexsets(&self) -> Result<Vec<IS<'a>>> {
        if let Some(c) = self.composite_dms.as_ref() {
            // This Petsc function is a little weird; it allocated the output array
            // and we are expected to free it with `PetscFree`.
            let mut is_array_p = MaybeUninit::uninit();
            let len = c.len();
            let ierr = unsafe { petsc_raw::DMCompositeGetLocalISs(self.dm_p, is_array_p.as_mut_ptr()) };
            Petsc::check_error(self.world, ierr)?;

            let is_slice = unsafe { slice::from_raw_parts(is_array_p.assume_init(), len) };

            let ret_vec = is_slice.iter().map(|is_p| IS { world: self.world, is_p: *is_p }).collect();

            let cs_fn_name = CString::new("composite_get_global_indexsets").expect("CString::new failed");
            let cs_file_name = CString::new("dm.rs").expect("CString::new failed");
            
            let ierr = unsafe { (petsc_raw::PetscTrFree.unwrap())(is_array_p.assume_init() as *mut _,
                line!() as i32, cs_fn_name.as_ptr(), cs_file_name.as_ptr()) };
            Petsc::check_error(self.world, ierr)?;

            Ok(ret_vec)
        } else {
            Petsc::set_error(self.world, PetscErrorKind::PETSC_ERR_ARG_WRONGSTATE,
                format!("There are no composite dms set, line: {}", line!())).map(|_| unreachable!())
        }
    }

    /// This is a WIP, i want to use this instead of doing `if let Some(c) = self.composite_dms.as_ref()`
    /// everywhere.
<<<<<<< HEAD
    fn try_get_composite_dms(&self) -> Result<Option<&Vec<Self>>> {
        let is_dm_comp = self.type_compare(petsc_raw::DMTYPE_TABLE[DMType::DMCOMPOSITE as usize])?;
=======
    fn try_get_composite_dms(&self) -> Result<Option<&Vec<DM<'a>>>> {
        let type_cstr = unsafe { CStr::from_ptr(petsc_raw::DMTYPE_TABLE[DMType::DMCOMPOSITE as usize].as_ptr() as *const _) };
        let is_dm_comp = self.type_compare(type_cstr.to_str().unwrap())?;
>>>>>>> dfa968c3
        if is_dm_comp {
            Ok(self.composite_dms.as_ref())
        } else {
            Ok(None)
        }
    }

    /// Add the discretization object for the given DM field 
    ///
    /// Note, The label indicates the support of the field, or is `None` for the entire mesh.
    pub fn add_field(&mut self, label: impl Into<Option<DMLabel<'a>>>, field: Field<'a, 'tl>) -> Result<()> {
        // TODO: should we make label be an `Rc<DMLabel>`
        // TODO: what type does the dm need to be, if any?
        let is_correct_type = true; // self.type_compare(petsc_raw::DMTYPE_TABLE[DMType::DMCOMPOSITE as usize])?;
        if is_correct_type {
            let label: Option<DMLabel> = label.into();
            let ierr = unsafe { petsc_raw::DMAddField(self.dm_p, label.as_ref().map_or(std::ptr::null_mut(), |l| l.dml_p), field.fe_p as *mut _) };
            Petsc::check_error(self.world, ierr)?;

            if let Some(f) = self.fields.as_mut() {
                f.push((label, field));
            } else {
                self.fields = Some(vec![(label, field)]);
            }

            Ok(())
        } else {
            Petsc::set_error(self.world, PetscErrorKind::PETSC_ERR_ARG_WRONGSTATE,
                    format!("The DM is not a composite DM, line: {}", line!()))
        }
    }

    /// Sets the inner values of the rust DM struct from C struct based off of the type
    /// 
    /// SAFETY, You should not drop any of the inner values
    ///
    /// If any of the inner values are already set, then they will NOT be dropped
    ///
    /// Right now this is only implemented for DM Composite, for any other type this wont
    /// do anything.
<<<<<<< HEAD
    pub(crate) unsafe fn set_inner_values(dm: &mut Self) -> petsc_raw::PetscErrorCode {
        if dm.type_compare(petsc_raw::DMTYPE_TABLE[DMType::DMCOMPOSITE as usize]).unwrap() {
=======
    pub(crate) unsafe fn set_inner_values(dm: &mut DM<'a>) -> petsc_raw::PetscErrorCode {
        let type_cstr = CStr::from_ptr(petsc_raw::DMTYPE_TABLE[DMType::DMCOMPOSITE as usize].as_ptr() as *const _);
        if dm.type_compare(type_cstr.to_str().unwrap()).unwrap() {
>>>>>>> dfa968c3
            let len = dm.composite_get_num_dms_petsc().unwrap();
            let mut dms_p = vec![std::ptr::null_mut(); len as usize]; // TODO: use MaybeUninit if we can
            let ierr = petsc_raw::DMCompositeGetEntriesArray(dm.dm_p, dms_p.as_mut_ptr());
            if ierr != 0 { let _ = Petsc::check_error(dm.world, ierr); return ierr; }

            if let Some(mut old_dms) = dm.composite_dms.take() {
                while !old_dms.is_empty() {
                    let _ = ManuallyDrop::new(old_dms.pop().unwrap());
                }
            }

            dm.composite_dms = Some(dms_p.into_iter().map(|dm_p| {
                let mut this_dm = DM::new(dm.world, dm_p);
                let _ierr = DM::set_inner_values(&mut this_dm);
                //if ierr != 0 { return ierr; }
                this_dm
            }).collect::<Vec<_>>());
            0
        } else if dm.type_compare(petsc_raw::DMTYPE_TABLE[DMType::DMDA as usize]).unwrap() {
            0
        } else {
            todo!()
        }
    }

    /// Create a label of the given name if it does not already exist 
    pub fn create_label(&mut self, name: &str) -> Result<()> {
        let name_cs = CString::new(name).expect("`CString::new` failed");
        let ierr = unsafe { petsc_raw::DMCreateLabel(self.dm_p, name_cs.as_ptr()) };
        Petsc::check_error(self.world, ierr)
    }

    /// Return the label of a given name if present
    ///
    /// Note: Some of the default labels in a DMPlex will be:
    /// * "depth"       - Holds the depth (co-dimension) of each mesh point
    /// * "celltype"    - Holds the topological type of each cell
    /// * "ghost"       - If the DM is distributed with overlap, this marks the cells and faces in the overlap
    /// * "Cell Sets"   - Mirrors the cell sets defined by GMsh and ExodusII
    /// * "Face Sets"   - Mirrors the face sets defined by GMsh and ExodusII
    /// * "Vertex Sets" - Mirrors the vertex sets defined by GMsh
    pub fn get_label(&self, name: &str) -> Result<Option<DMLabel<'a>>> {
        let name_cs = CString::new(name).expect("`CString::new` failed");
        let mut dm_label = MaybeUninit::<*mut petsc_raw::_p_DMLabel>::uninit();
        let ierr = unsafe { petsc_raw::DMGetLabel(self.dm_p, name_cs.as_ptr(), dm_label.as_mut_ptr()) };
        Petsc::check_error(self.world, ierr)?;

        let dm_label = NonNull::new(unsafe { dm_label.assume_init() } );

        let mut label = dm_label.map(|nn_dml_p| DMLabel { world: self.world, dml_p: nn_dml_p.as_ptr() });
        if let Some(l) = label.as_mut() {
            unsafe { l.reference()? };
        }
        Ok(label)
    }

    /// Add an essential boundary condition to the model. (WIP Wrapper function)
    ///
    /// In the C API you would call `DMAddBoundary` with the type being `DM_BC_ESSENTIAL`.
    ///
    /// This API is for PETSc `v3.16-dev.0`
    ///
    /// # Parameters
    ///
    /// * `self` - The DM, with a PetscDS that matches the problem being constrained
    /// * `name` - The BC name
    /// * `label` - The label defining constrained points
    /// * `values` - An array of values for constrained points
    /// * `field` - The field to constrain
    /// * `comps` - An array of constrained component numbers
    /// * `bc_user_func` - A pointwise function giving boundary values
    ///
    /// ## `bc_user_func` Parameters
    ///
    /// * `dim` - the spatial dimension
    /// * `time` - the time of the current point
    /// * `x` - coordinates of the current point
    /// * `nc` - ???????? TODO
    /// * `bcval` *(output)* - output values at the current point
    #[cfg(any(petsc_version_3_16_dev, doc))]
    pub fn add_boundary_essential<F1>(&mut self, name: &str, label: &DMLabel, values: &[PetscInt],
        field: PetscInt, comps: &[PetscInt], bc_user_func: F1) -> Result<PetscInt>
    where
        F1: FnMut(PetscInt, PetscReal, &[PetscReal], PetscInt, &mut [PetscScalar]) -> Result<()> + 'tl,
    {
        let mut bd = MaybeUninit::uninit();

        let raw_fn_wrapper = |dm_p, bctype, name, nc, comps, field, fn1, fn2, ctx| {
            unsafe { petsc_raw::DMAddBoundary(
            dm_p, bctype, name, label.dml_p, values.len() as PetscInt,
            values.as_ptr(), field, nc, comps,
            fn1, fn2, ctx, bd.as_mut_ptr()) }
        };

        self.add_boundary_essential_shared(name, field, comps, bc_user_func,
            Option::<fn(PetscInt, PetscReal, &[PetscReal], PetscInt, &mut [PetscScalar]) -> Result<()>>::None,
            raw_fn_wrapper)?;

        Ok(unsafe { bd.assume_init() })
    }

    /// Add an essential boundary condition to the model. (WIP Wrapper function)
    ///
    /// In the C API you would call `DMAddBoundary` with the type being `DM_BC_ESSENTIAL`.
    ///
    /// This API is for PETSc `v3.16-dev.0`
    ///
    /// # Parameters
    ///
    /// * `self` - The DM, with a PetscDS that matches the problem being constrained
    /// * `name` - The BC name
    /// * `label` - The label defining constrained points
    /// * `values` - An array of values for constrained points
    /// * `field` - The field to constrain
    /// * `comps` - An array of constrained component numbers
    /// * `bc_user_func` - A pointwise function giving boundary values
    /// * `bc_user_func_t` - A pointwise function giving the time deriative of the boundary values
    ///
    /// ## `bc_user_func`/`bc_user_func_t` Parameters
    ///
    /// * `dim` - the spatial dimension
    /// * `time` - the time of the current point
    /// * `x` - coordinates of the current point
    /// * `nc` - ???????? TODO
    /// * `bcval` *(output)* - output values at the current point
    #[cfg(any(petsc_version_3_16_dev, doc))]
    pub fn add_boundary_essential_with_dt<F1, F2>(&mut self, name: &str, label: &DMLabel, values: &[PetscInt],
        field: PetscInt, comps: &[PetscInt], bc_user_func: F1, bc_user_func_t: F2) -> Result<PetscInt>
    where
        F1: FnMut(PetscInt, PetscReal, &[PetscReal], PetscInt, &mut [PetscScalar]) -> Result<()> + 'tl,
        F2: FnMut(PetscInt, PetscReal, &[PetscReal], PetscInt, &mut [PetscScalar]) -> Result<()> + 'tl,
    {
        let mut bd = MaybeUninit::uninit();

        let raw_fn_wrapper = |dm_p, bctype, name, nc, comps, field, fn1, fn2, ctx| {
            unsafe { petsc_raw::DMAddBoundary(
            dm_p, bctype, name, label.dml_p, values.len() as PetscInt,
            values.as_ptr(), field, nc, comps,
            fn1, fn2, ctx, bd.as_mut_ptr()) }
        };

        self.add_boundary_essential_shared(name, field, comps, bc_user_func, Some(bc_user_func_t), raw_fn_wrapper)?;

        Ok(unsafe { bd.assume_init() })
    }

    /// Add an essential boundary condition to the model. (WIP Wrapper function)
    ///
    /// In the C API you would call `DMAddBoundary` with the type being `DM_BC_ESSENTIAL`.
    ///
    /// This API is for PETSc `v3.15`
    ///
    /// # Parameters
    ///
    /// * `self` - The DM, with a PetscDS that matches the problem being constrained
    /// * `name` - The BC name
    /// * `labelname` - The label defining constrained points
    /// * `field` - The field to constrain
    /// * `comps` - An array of constrained component numbers
    /// * `ids` - An array of ids for constrained points
    /// * `bc_user_func` - A pointwise function giving boundary values
    ///
    /// ## `bc_user_func` Parameters
    ///
    /// * `dim` - the spatial dimension
    /// * `time` - the time of the current point
    /// * `x` - coordinates of the current point
    /// * `nc` - ???????? TODO
    /// * `bcval` *(output)* - output values at the current point
    #[cfg(any(petsc_version_3_15, doc))]
    pub fn add_boundary_essential<F1>(&mut self, name: &str, labelname: &str, field: PetscInt,
        comps: &[PetscInt], ids: &[PetscInt], bc_user_func: F1) -> Result<()>
    where
        F1: FnMut(PetscInt, PetscReal, &[PetscReal], PetscInt, &mut [PetscScalar]) -> Result<()> + 'tl,
    {
        let labelname_cs = CString::new(labelname).expect("`CString::new` failed");

        let raw_fn_wrapper = |dm_p, bctype, name, nc, comps, field, fn1, fn2, ctx| {
            unsafe { petsc_raw::DMAddBoundary(
            dm_p, bctype, name, labelname_cs.as_ptr(), field, nc, comps,
            fn1, fn2, ids.len() as PetscInt, ids.as_ptr(), ctx) }
        };
        
        self.add_boundary_essential_shared(name, field, comps, bc_user_func,
            Option::<fn(PetscInt, PetscReal, &[PetscReal], PetscInt, &mut [PetscScalar]) -> Result<()>>::None,
            raw_fn_wrapper)
    }

    /// Add an essential boundary condition to the model. (WIP Wrapper function)
    ///
    /// In the C API you would call `DMAddBoundary` with the type being `DM_BC_ESSENTIAL`.
    ///
    /// This API is for PETSc `v3.15`
    ///
    /// # Parameters
    ///
    /// * `self` - The DM, with a PetscDS that matches the problem being constrained
    /// * `name` - The BC name
    /// * `labelname` - The label defining constrained points
    /// * `field` - The field to constrain
    /// * `comps` - An array of constrained component numbers
    /// * `ids` - An array of ids for constrained points
    /// * `bc_user_func` - A pointwise function giving boundary values
    /// * `bc_user_func_t` - A pointwise function giving the time deriative of the boundary values
    ///
    /// ## `bc_user_func`/`bc_user_func_t` Parameters
    ///
    /// * `dim` - the spatial dimension
    /// * `time` - the time of the current point
    /// * `x` - coordinates of the current point
    /// * `nc` - ???????? TODO
    /// * `bcval` *(output)* - output values at the current point
    #[cfg(any(petsc_version_3_15, doc))]
    pub fn add_boundary_essential_with_dt<F1, F2>(&mut self, name: &str, labelname: &str, field: PetscInt,
        comps: &[PetscInt], ids: &[PetscInt], bc_user_func: F1, bc_user_func_t: F2) -> Result<()>
    where
        F1: FnMut(PetscInt, PetscReal, &[PetscReal], PetscInt, &mut [PetscScalar]) -> Result<()> + 'tl,
        F2: FnMut(PetscInt, PetscReal, &[PetscReal], PetscInt, &mut [PetscScalar]) -> Result<()> + 'tl,
    {
        let labelname_cs = CString::new(labelname).expect("`CString::new` failed");

        let raw_fn_wrapper = |dm_p, bctype, name, nc, comps, field, fn1, fn2, ctx| {
            unsafe { petsc_raw::DMAddBoundary(
            dm_p, bctype, name, labelname_cs.as_ptr(), field, nc, comps,
            fn1, fn2, ids.len() as PetscInt, ids.as_ptr(), ctx) }
        };
        
        self.add_boundary_essential_shared(name, field, comps, bc_user_func, Some(bc_user_func_t), raw_fn_wrapper)
    }

    /// Does all the heavy lifting for `add_boundary_essential` independent of the version of `DMAddBoundary`
    fn add_boundary_essential_shared<F1, F2, F3>(&mut self, name: &str, field: PetscInt,
        comps: &[PetscInt], bc_user_func: F1, bc_user_func_t: Option<F2>, add_boundary_wrapper: F3) -> Result<()>
    where
        F1: FnMut(PetscInt, PetscReal, &[PetscReal], PetscInt, &mut [PetscScalar]) -> Result<()> + 'tl,
        F2: FnMut(PetscInt, PetscReal, &[PetscReal], PetscInt, &mut [PetscScalar]) -> Result<()> + 'tl,
        F3: FnOnce(*mut petsc_raw::_p_DM, DMBoundaryConditionType, *const ::std::os::raw::c_char, PetscInt,
            *const PetscInt, PetscInt, Option<unsafe extern "C" fn()>, Option<unsafe extern "C" fn()>,
            *mut ::std::os::raw::c_void) -> petsc_raw::PetscErrorCode,
    {
        let name_cs = CString::new(name).expect("`CString::new` failed");

        let bc_user_func_t_is_some = bc_user_func_t.is_some();
        let closure_anchor1 = Box::new(bc_user_func);
        let closure_anchor2 = bc_user_func_t
            .map(|bc_user_func_t| -> Box<BCEssentialFuncDyn<'tl>> { 
                Box::new(bc_user_func_t) });

        let trampoline_data = Box::pin(DMBoundaryEssentialTrampolineData { 
            user_f1: closure_anchor1, user_f2: closure_anchor2 });

        unsafe extern "C" fn bc_func_essential_trampoline(dim: PetscInt, time: PetscReal, x: *const PetscReal,
            nc: PetscInt, bcval: *mut PetscScalar, ctx: *mut ::std::os::raw::c_void) -> petsc_raw::PetscErrorCode
        {
            let trampoline_data: Pin<&mut DMBoundaryEssentialTrampolineData> = std::mem::transmute(ctx);

            // TODO: is dim/nc the correct len?
            let x_slice = slice::from_raw_parts(x, dim as usize);
            let bcval_slice = slice::from_raw_parts_mut(bcval, nc as usize);
            
            (trampoline_data.get_unchecked_mut().user_f1)(dim, time, x_slice, nc, bcval_slice)
                .map_or_else(|err| err.kind as i32, |_| 0)
        }

        unsafe extern "C" fn bc_func_t_essential_trampoline(dim: PetscInt, time: PetscReal, x: *const PetscReal,
            nc: PetscInt, bcval: *mut PetscScalar, ctx: *mut ::std::os::raw::c_void) -> petsc_raw::PetscErrorCode
        {
            let trampoline_data: Pin<&mut DMBoundaryEssentialTrampolineData> = std::mem::transmute(ctx);

            // TODO: is dim/nc the correct len?
            let x_slice = slice::from_raw_parts(x, dim as usize);
            let bcval_slice = slice::from_raw_parts_mut(bcval, nc as usize);
            
            (trampoline_data.get_unchecked_mut().user_f2.as_mut().unwrap())(dim, time, x_slice, nc, bcval_slice)
                .map_or_else(|err| err.kind as i32, |_| 0)
        }

        let bc_func_essential_trampoline_fn_ptr: Option<unsafe extern "C" fn()> = Some(unsafe { 
            *(&bc_func_essential_trampoline as *const _ as *const _) });

        let bc_func_t_essential_trampoline_fn_ptr: Option<unsafe extern "C" fn()> = if bc_user_func_t_is_some {
            Some(unsafe { 
                *(&bc_func_t_essential_trampoline as *const _ as *const _) })
        } else { None };

        let ierr = add_boundary_wrapper(
            self.dm_p, DMBoundaryConditionType::DM_BC_ESSENTIAL,
            name_cs.as_ptr(), comps.len() as PetscInt, comps.as_ptr(),
            field, bc_func_essential_trampoline_fn_ptr, bc_func_t_essential_trampoline_fn_ptr, 
            unsafe { std::mem::transmute(trampoline_data.as_ref()) }
        );
        Petsc::check_error(self.world, ierr)?;
        
        if let Some(ref mut boundary_trampoline_data_vec) = self.boundary_trampoline_data {
            boundary_trampoline_data_vec.push(DMBoundaryTrampolineData::BCEssential(trampoline_data));
        } else {
            self.boundary_trampoline_data = Some(vec![DMBoundaryTrampolineData::BCEssential(trampoline_data)]);
        }

        Ok(())
    }

    /// Add a natural boundary condition to the model. (WIP Wrapper function)
    ///
    /// In the C API you would call `DMAddBoundary` with the type being `DM_BC_NATURAL`.
    ///
    /// This API is for PETSc `v3.16-dev.0`
    ///
    /// # Parameters
    ///
    /// * `self` - The DM, with a PetscDS that matches the problem being constrained
    /// * `name` - The BC name
    /// * `label` - The label defining constrained points
    /// * `values` - An array of values for constrained points
    /// * `field` - The field to constrain
    /// * `comps` - An array of constrained component numbers
    #[cfg(any(petsc_version_3_16_dev, doc))]
    pub fn add_boundary_natural(&mut self, name: &str, label: &DMLabel, values: &[PetscInt],
        field: PetscInt, comps: &[PetscInt]) -> Result<PetscInt>
    {
        let mut bd = MaybeUninit::uninit();

        let name_cs = CString::new(name).expect("`CString::new` failed");
        
        let ierr = unsafe { petsc_raw::DMAddBoundary(
            self.dm_p, DMBoundaryConditionType::DM_BC_NATURAL, name_cs.as_ptr(),
            label.dml_p, values.len() as PetscInt,
            values.as_ptr(), field, comps.len() as PetscInt, comps.as_ptr(),
            None, None, std::ptr::null_mut(), bd.as_mut_ptr()) };
        Petsc::check_error(self.world, ierr)?;

        Ok(unsafe { bd.assume_init() })
    }

    /// Add an essential boundary condition to the model. (WIP Wrapper function)
    ///
    /// In the C API you would call `DMAddBoundary` with the type being `DM_BC_NATURAL`.
    ///
    /// This API is for PETSc `v3.15`
    ///
    /// # Parameters
    ///
    /// * `self` - The DM, with a PetscDS that matches the problem being constrained
    /// * `name` - The BC name
    /// * `labelname` - The label defining constrained points
    /// * `field` - The field to constrain
    /// * `comps` - An array of constrained component numbers
    /// * `ids` - An array of ids for constrained points
    #[cfg(any(petsc_version_3_15, doc))]
    pub fn add_boundary_natural(&mut self, name: &str, labelname: &str, field: PetscInt,
        comps: &[PetscInt], ids: &[PetscInt]) -> Result<()>
    {
        let name_cs = CString::new(name).expect("`CString::new` failed");
        let labelname_cs = CString::new(labelname).expect("`CString::new` failed");

        let ierr = unsafe { petsc_raw::DMAddBoundary(
            self.dm_p,  DMBoundaryConditionType::DM_BC_NATURAL, name_cs.as_ptr(), labelname_cs.as_ptr(),
            field, comps.len() as PetscInt, comps.as_ptr(),
            None, None, ids.len() as PetscInt, ids.as_ptr(), std::ptr::null_mut()) };

        Petsc::check_error(self.world, ierr)
    }

    // TODO: im having a hard time finding documentation of any of this so im going to hold of on
    // implementing this any furthur. Also, it looks like the documentation is different from the
    // examples (which makes things iteresting). For now im going to follow whats in the examples.
    // Regardless, that means none of this code is at all safe or even correct (same goes for all
    // `add_boundary` code, but more so for `add_boundary_field`). I also dont know where the source
    // code calls the functions. A good place to look might be at the commit that changed this method
    // on the C side. They must have also touched the internals.

    // TODO: make bc_user_func_t not be an option, do what we did for add_boundary_essential and
    // add_boundary_essential_with_dt

    /// Add a essential or natural field boundary condition to the model. (WIP Wrapper function)
    ///
    /// In the C API you would call `DMAddBoundary` with the `bctype` being `DM_BC_*_FIELD`.
    ///
    /// This API is for PETSc `v3.16-dev.0`
    ///
    /// # Parameters
    ///
    /// * `self` - The DM, with a PetscDS that matches the problem being constrained
    /// * `bctype` - The type of condition, e.g. DM_BC_ESSENTIAL_FIELD (Dirichlet),
    /// or DM_BC_NATURAL_FIELD (Neumann). Must end in field.
    /// * `name` - The BC name
    /// * `label` - The label defining constrained points
    /// * `values` - An array of values for constrained points
    /// * `field` - The field to constrain
    /// * `comps` - An array of constrained component numbers
    /// * `bc_user_func` - A pointwise function giving boundary values
    /// * `bc_user_func_t` - A pointwise function giving the time deriative of the boundary values, or `None`
    ///
    /// ## `bc_user_func`/`bc_user_func_t` Parameters
    ///
    /// * `dim` - the spatial dimension
    /// * `nf` - the number of fields
    /// * `u_off` - the offset into u[] and u_t[] for each field
    /// * `u_off_x` - the offset into u_x[] for each field
    /// * `u` - each field evaluated at the current point
    /// * `u_t` - the time derivative of each field evaluated at the current point
    /// * `u_x` - the gradient of each field evaluated at the current point
    /// * `a_off` - the offset into a[] and a_t[] for each auxiliary field
    /// * `a_off_x` - the offset into a_x[] for each auxiliary field
    /// * `a` - each auxiliary field evaluated at the current point
    /// * `a_t` - the time derivative of each auxiliary field evaluated at the current point
    /// * `a_x` - the gradient of auxiliary each field evaluated at the current point
    /// * `t` - current time
    /// * `x` - coordinates of the current point
    /// * `nc` - number of constant parameters
    /// * `consts` - constant parameters
    /// * `bcval` *(output)* - output values at the current point
    #[cfg(cfg_false)] // #[cfg(any(petsc_version_3_16_dev, doc))]
    pub fn add_boundary_field<F1, F2>(&mut self, bctype: DMBoundaryConditionType, name: &str, label: &DMLabel, values: &[PetscInt],
        field: PetscInt, comps: &[PetscInt], bc_user_func: F1, bc_user_func_t: impl Into<Option<F2>>) -> Result<PetscInt>
    where
        F1: FnMut(PetscInt, PetscInt, PetscInt,
            &[PetscInt], &[PetscInt], &[PetscReal], &[PetscReal], &[PetscReal],
            &[PetscInt], &[PetscInt], &[PetscReal], &[PetscReal], &[PetscReal],
            PetscReal, &[PetscReal], PetscInt, &[PetscScalar], &mut [PetscScalar]) -> Result<()> + 'tl,
        F2: FnMut(PetscInt, PetscInt, PetscInt,
            &[PetscInt], &[PetscInt], &[PetscReal], &[PetscReal], &[PetscReal],
            &[PetscInt], &[PetscInt], &[PetscReal], &[PetscReal], &[PetscReal],
            PetscReal, &[PetscReal], PetscInt, &[PetscScalar], &mut [PetscScalar]) -> Result<()> + 'tl,
    {
        let mut bd = MaybeUninit::uninit();

        let raw_fn_wrapper = |dm_p, bctype, name, nc, comps, field, fn1, fn2, ctx| {
            unsafe { petsc_raw::DMAddBoundary(
            dm_p, bctype, name, label.dml_p, values.len() as PetscInt,
            values.as_ptr(), field, nc, comps,
            fn1, fn2, ctx, bd.as_mut_ptr()) }
        };

        self.add_boundary_field_shared(bctype, name, field, comps, bc_user_func, bc_user_func_t, raw_fn_wrapper)?;

        Ok(unsafe { bd.assume_init() })
    }
    
    /// Add a essential or natural field boundary condition to the model. (WIP Wrapper function)
    ///
    /// In the C API you would call `DMAddBoundary` with the `bctype` being `DM_BC_*_FIELD`.
    ///
    /// This API is for PETSc `v3.15`
    ///
    /// # Parameters
    ///
    /// * `self` - The DM, with a PetscDS that matches the problem being constrained
    /// * `bctype` - The type of condition, e.g. DM_BC_ESSENTIAL_FIELD (Dirichlet),
    /// or DM_BC_NATURAL_FIELD (Neumann). Must end in field.
    /// * `name` - The BC name
    /// * `labelname` - The label defining constrained points
    /// * `field` - The field to constrain
    /// * `comps` - An array of constrained component numbers
    /// * `ids` - An array of ids for constrained points
    /// * `bc_user_func` - A pointwise function giving boundary values
    /// * `bc_user_func_t` - A pointwise function giving the time deriative of the boundary values, or `None`
    ///
    /// ## `bc_user_func`/`bc_user_func_t` Parameters
    ///
    /// * `dim` - the spatial dimension
    /// * `nf` - the number of fields
    /// * `u_off` - the offset into u[] and u_t[] for each field
    /// * `u_off_x` - the offset into u_x[] for each field
    /// * `u` - each field evaluated at the current point
    /// * `u_t` - the time derivative of each field evaluated at the current point
    /// * `u_x` - the gradient of each field evaluated at the current point
    /// * `a_off` - the offset into a[] and a_t[] for each auxiliary field
    /// * `a_off_x` - the offset into a_x[] for each auxiliary field
    /// * `a` - each auxiliary field evaluated at the current point
    /// * `a_t` - the time derivative of each auxiliary field evaluated at the current point
    /// * `a_x` - the gradient of auxiliary each field evaluated at the current point
    /// * `t` - current time
    /// * `x` - coordinates of the current point
    /// * `nc` - number of constant parameters
    /// * `consts` - constant parameters
    /// * `bcval` *(output)* - output values at the current point
    #[cfg(cfg_false)] // #[cfg(any(petsc_version_3_15, doc))]
    pub fn add_boundary_field<F1, F2>(&mut self, bctype: DMBoundaryConditionType, name: &str, labelname: &str, field: PetscInt,
        comps: &[PetscInt], ids: &[PetscInt], bc_user_func: F1, bc_user_func_t: impl Into<Option<F2>>) -> Result<()>
    where
        F1: FnMut(PetscInt, PetscInt, PetscInt,
            &[PetscInt], &[PetscInt], &[PetscReal], &[PetscReal], &[PetscReal],
            &[PetscInt], &[PetscInt], &[PetscReal], &[PetscReal], &[PetscReal],
            PetscReal, &[PetscReal], PetscInt, &[PetscScalar], &mut [PetscScalar]) -> Result<()> + 'tl,
        F2: FnMut(PetscInt, PetscInt, PetscInt,
            &[PetscInt], &[PetscInt], &[PetscReal], &[PetscReal], &[PetscReal],
            &[PetscInt], &[PetscInt], &[PetscReal], &[PetscReal], &[PetscReal],
            PetscReal, &[PetscReal], PetscInt, &[PetscScalar], &mut [PetscScalar]) -> Result<()> + 'tl,
    {
        let labelname_cs = CString::new(labelname).expect("`CString::new` failed");

        let raw_fn_wrapper = |dm_p, bctype, name, nc, comps, field, fn1, fn2, ctx| {
            unsafe { petsc_raw::DMAddBoundary(
            dm_p, bctype, name, labelname_cs.as_ptr(), field, nc, comps,
            fn1, fn2, ids.len() as PetscInt, ids.as_ptr(), ctx) }
        };
        
        self.add_boundary_field_shared(bctype, name, field, comps, bc_user_func, bc_user_func_t, raw_fn_wrapper)
    }
    
    /// Does all the heavy lifting for `add_boundary_field` independent of the version of `DMAddBoundary`
    #[cfg(cfg_false)]
    fn add_boundary_field_shared<F1, F2, F3>(&mut self, bctype: DMBoundaryConditionType, name: &str, field: PetscInt,
        comps: &[PetscInt], bc_user_func: F1, bc_user_func_t: impl Into<Option<F2>>, add_boundary_wrapper: F3) -> Result<()>
    where
        F1: FnMut(PetscInt, PetscInt, PetscInt,
            &[PetscInt], &[PetscInt], &[PetscReal], &[PetscReal], &[PetscReal],
            &[PetscInt], &[PetscInt], &[PetscReal], &[PetscReal], &[PetscReal],
            PetscReal, &[PetscReal], PetscInt, &[PetscScalar], &mut [PetscScalar]) -> Result<()> + 'tl,
        F2: FnMut(PetscInt, PetscInt, PetscInt,
            &[PetscInt], &[PetscInt], &[PetscReal], &[PetscReal], &[PetscReal],
            &[PetscInt], &[PetscInt], &[PetscReal], &[PetscReal], &[PetscReal],
            PetscReal, &[PetscReal], PetscInt, &[PetscScalar], &mut [PetscScalar]) -> Result<()> + 'tl,
        F3: FnOnce(*mut petsc_raw::_p_DM, DMBoundaryConditionType, *const ::std::os::raw::c_char, PetscInt,
            *const PetscInt, PetscInt, Option<unsafe extern "C" fn()>, Option<unsafe extern "C" fn()>,
            *mut ::std::os::raw::c_void) -> petsc_raw::PetscErrorCode,
    {
        let name_cs = CString::new(name).expect("`CString::new` failed");

        let bctype = match bctype {
            bct @ (DMBoundaryConditionType::DM_BC_ESSENTIAL
                | DMBoundaryConditionType::DM_BC_NATURAL
                | DMBoundaryConditionType::DM_BC_NATURAL_RIEMANN)
                => return Petsc::set_error(self.world, PetscErrorKind::PETSC_ERR_USER_INPUT,
                    format!("DM::add_boundary_field does not support non field boundary conditions. You gave {:?}.", bct)),
            bct @ _ => bct 
        };
    
        let bc_user_func_t = bc_user_func_t.into();
        let bc_user_func_t_is_some = bc_user_func_t.is_some();
        let closure_anchor1 = Box::new(bc_user_func);
        let closure_anchor2 = bc_user_func_t
            .map(|bc_user_func_t| -> Box<BCFieldFuncDyn<'tl>>
                { Box::new(bc_user_func_t) });
    
        let trampoline_data = Box::pin(DMBoundaryFieldTrampolineData { 
            user_f1: closure_anchor1, user_f2: closure_anchor2 });
    
        // TODO: It is unclear from looking at the docs and the examples if this method takes a ctx value
        // if it doesn't then we will probably have to somehow grab them from the DM struct (or really
        // the _n_DSBoundary stuct in c). With out a ctx this will not work.
        unsafe extern "C" fn bc_func_field_trampoline(dim: PetscInt, nf: PetscInt, nf_aux: PetscInt,
            u_off: *const PetscInt, u_off_x: *const PetscInt, u: *const PetscScalar, u_t: *const PetscScalar, u_x: *const PetscScalar,
            a_off: *const PetscInt, a_off_x: *const PetscInt, a: *const PetscScalar, a_t: *const PetscScalar, a_x: *const PetscScalar,
            time: PetscReal, x: *const PetscReal, nc: PetscInt, consts: *const PetscScalar, bcval: *mut PetscScalar, ctx: *mut ::std::os::raw::c_void) -> petsc_raw::PetscErrorCode
        {
            let trampoline_data: Pin<&mut DMBoundaryFieldTrampolineData> = std::mem::transmute(ctx);
    
            // TODO: what is the correct len for these array (im just guessing)?
            let u_off_slice = slice::from_raw_parts(u_off, dim as usize);
            let u_off_x_slice = slice::from_raw_parts(u_off_x, dim as usize);
            let u_slice = slice::from_raw_parts(u, dim as usize);
            let u_t_slice = slice::from_raw_parts(u_t, dim as usize);
            let u_x_slice = slice::from_raw_parts(u_x, dim as usize);
            
            let a_off_slice = slice::from_raw_parts(a_off, dim as usize);
            let a_off_x_slice = slice::from_raw_parts(a_off_x, dim as usize);
            let a_slice = slice::from_raw_parts(a, dim as usize);
            let a_t_slice = slice::from_raw_parts(a_t, dim as usize);
            let a_x_slice = slice::from_raw_parts(a_x, dim as usize);

            let x_slice = slice::from_raw_parts(x, dim as usize);

            let consts_slice = slice::from_raw_parts(consts, dim as usize);
            
            let bcval_slice = slice::from_raw_parts_mut(bcval, nf as usize);
    
            (trampoline_data.get_unchecked_mut().user_f1)(dim, nf, nf_aux,
                u_off_slice, u_off_x_slice, u_slice, u_t_slice, u_x_slice,
                a_off_slice, a_off_x_slice, a_slice, a_t_slice, a_x_slice,
                time, x_slice, nc, consts_slice, bcval_slice)
                .map_or_else(|err| err.kind as i32, |_| 0)
        }

        unsafe extern "C" fn bc_func_t_field_trampoline(dim: PetscInt, nf: PetscInt, nf_aux: PetscInt,
            u_off: *const PetscInt, u_off_x: *const PetscInt, u: *const PetscScalar, u_t: *const PetscScalar, u_x: *const PetscScalar,
            a_off: *const PetscInt, a_off_x: *const PetscInt, a: *const PetscScalar, a_t: *const PetscScalar, a_x: *const PetscScalar,
            time: PetscReal, x: *const PetscReal, nc: PetscInt, consts: *const PetscScalar, bcval: *mut PetscScalar, ctx: *mut ::std::os::raw::c_void) -> petsc_raw::PetscErrorCode
        {
            let trampoline_data: Pin<&mut DMBoundaryFieldTrampolineData> = std::mem::transmute(ctx);
    
            // TODO: what is the correct len for these array (im just guessing)?
            let u_off_slice = slice::from_raw_parts(u_off, dim as usize);
            let u_off_x_slice = slice::from_raw_parts(u_off_x, dim as usize);
            let u_slice = slice::from_raw_parts(u, dim as usize);
            let u_t_slice = slice::from_raw_parts(u_t, dim as usize);
            let u_x_slice = slice::from_raw_parts(u_x, dim as usize);
            
            let a_off_slice = slice::from_raw_parts(a_off, dim as usize);
            let a_off_x_slice = slice::from_raw_parts(a_off_x, dim as usize);
            let a_slice = slice::from_raw_parts(a, dim as usize);
            let a_t_slice = slice::from_raw_parts(a_t, dim as usize);
            let a_x_slice = slice::from_raw_parts(a_x, dim as usize);

            let x_slice = slice::from_raw_parts(x, dim as usize);

            let consts_slice = slice::from_raw_parts(consts, dim as usize);
            
            let bcval_slice = slice::from_raw_parts_mut(bcval, nf as usize);
    
            (trampoline_data.get_unchecked_mut().user_f2.as_mut().unwrap())(dim, nf, nf_aux,
                u_off_slice, u_off_x_slice, u_slice, u_t_slice, u_x_slice,
                a_off_slice, a_off_x_slice, a_slice, a_t_slice, a_x_slice,
                time, x_slice, nc, consts_slice, bcval_slice)
                .map_or_else(|err| err.kind as i32, |_| 0)
        }
    
        let bc_func_field_trampoline_fn_ptr: Option<unsafe extern "C" fn()> = Some(unsafe { 
            *(&bc_func_field_trampoline as *const _ as *const _) });
    
        let bc_func_t_field_trampoline_fn_ptr: Option<unsafe extern "C" fn()> = if bc_user_func_t_is_some {
            Some(unsafe { 
                *(&bc_func_t_field_trampoline as *const _ as *const _) })
        } else { None };
    
        let ierr = add_boundary_wrapper(
            self.dm_p, bctype, name_cs.as_ptr(), comps.len() as PetscInt, comps.as_ptr(),
            field, bc_func_field_trampoline_fn_ptr, bc_func_t_field_trampoline_fn_ptr, 
            unsafe { std::mem::transmute(trampoline_data.as_ref()) }
        );
        Petsc::check_error(self.world, ierr)?;
    
        if let Some(ref mut boundary_trampoline_data_vec) = self.boundary_trampoline_data {
            boundary_trampoline_data_vec.push(DMBoundaryTrampolineData::BCField(trampoline_data));
        } else {
            self.boundary_trampoline_data = Some(vec![DMBoundaryTrampolineData::BCField(trampoline_data)]);
        }
    
        Ok(())
    }

    /// Create the discrete systems for the DM based upon the fields added to the DM
    ///
    /// Note, If the label has a DS defined, it will be replaced. Otherwise, it will be added to the DM.
    pub fn create_ds(&mut self) -> Result<()> {
        let ierr = unsafe { petsc_raw::DMCreateDS(self.dm_p) };
        Petsc::check_error(self.world, ierr)?;

        let mut ds_p = MaybeUninit::uninit();
        let ierr = unsafe { petsc_raw::DMGetDS(self.dm_p, ds_p.as_mut_ptr()) };
        Petsc::check_error(self.world, ierr)?;

        self.ds = Some(DS::new(self.world, unsafe { ds_p.assume_init() }));
        unsafe { self.ds.as_mut().unwrap().reference()?; }

        Ok(())
    }

    /// Remove all discrete systems from the DM.
    pub fn clear_ds(&mut self) -> Result<()> {
        let ierr = unsafe { petsc_raw::DMClearDS(self.dm_p) };
        Petsc::check_error(self.world, ierr)?;

        let _ = self.ds.take();
        
        Ok(())
    }

    /// Returns an [`Option`] to a reference to the [DS](DS).
    ///
    /// For this to return `Some`, you must call [`DM::create_ds()`] first.
    ///
    /// Note, this does not return a [`Result`](crate::Result) because it can never
    /// fail, instead it will return `None`.
    pub fn try_get_ds(&self) -> Option<&DS<'a, 'tl>> {
        self.ds.as_ref()
    }

    /// Returns an [`Option`] to a mutable reference to the [DS](DS).
    ///
    /// For this to return `Some`, you must call [`DM::create_ds()`] first.
    ///
    /// Note, this does not return a [`Result`](crate::Result) because it can never
    /// fail, instead it will return `None`.
    pub fn try_get_ds_mut(&mut self) -> Option<&mut DS<'a, 'tl>> {
        self.ds.as_mut()
    }

    /// Get the description of mesh periodicity
    ///
    /// # Outputs (in order)
    ///
    /// If `Some` then the DM is periodic:
    /// * `max_cell` - Over distances greater than this, we can assume a point has crossed over
    /// to another sheet, when trying to localize cell coordinates.
    /// * `L` - If we assume the mesh is a torus, this is the length of each coordinate
    /// * `bd` - This describes the type of periodicity in each topological dimension
    pub fn get_periodicity(&self) -> Result<Option<(&[PetscReal], &[PetscReal], &[DMBoundaryType])>> {
        let dim = self.get_dimension()? as usize;
        let mut per = ::std::mem::MaybeUninit::uninit();
        let mut max_cell = ::std::mem::MaybeUninit::uninit();
        let mut l = ::std::mem::MaybeUninit::uninit();
        let mut db = ::std::mem::MaybeUninit::uninit();
        let ierr = unsafe { petsc_raw::DMGetPeriodicity(self.dm_p, per.as_mut_ptr(),
            max_cell.as_mut_ptr(), l.as_mut_ptr(), db.as_mut_ptr()) };
        Petsc::check_error(self.world, ierr)?;

        // TODO: is this correct?
        if unsafe { per.assume_init() }.into() {
            Ok(unsafe { Some((
                slice::from_raw_parts(max_cell.assume_init(), dim),
                slice::from_raw_parts(l.assume_init(), dim),
                slice::from_raw_parts(db.assume_init(), dim))) } )
        } else {
            Ok(None)
        }
    }

    /// This projects the given function into the function space provided, putting the coefficients in a local vector.
    ///
    /// # Parameters
    ///
    /// * `time` - The time
    /// * `mode` - The insertion mode for values
    /// * `local` - Local vector to write into
    /// * `user_f` - The coordinate functions to evaluate, one per field
    ///     * `dim` - The spatial dimension
    ///     * `t` - Current time
    ///     * `x` - Coordinates of the current point
    ///     * `nf` - The number of field components
    ///     * `u` *(output)* - The output field values
    ///
    // TODO: get this example working
    // /// # Example
    // ///
    // /// ```
    // /// # use petsc_rs::prelude::*;
    // /// # use mpi::traits::*;
    // /// # use std::slice;
    // /// # use ndarray::{Dimension, array, s};
    // /// # fn main() -> petsc_rs::Result<()> {
    // /// # let petsc = Petsc::init_no_args()?;
    // /// // note, cargo wont run tests with mpi so this will always be run with
    // /// // a single processor, but this example will also work in a multiprocessor
    // /// // comm world.
    // ///
    // /// // Note, right now this example only works when `PetscScalar` is `PetscReal`.
    // /// // It will fail to compile if `PetscScalar` is `PetscComplex`.
    // /// let mut dm = DM::plex_create(petsc.world())?;
    // /// dm.set_name("Mesh")?;
    // /// dm.set_from_options()?;
    // /// # dm.view_with(None)?;
    // ///
    // /// let dim = dm.get_dimension()?;
    // /// let simplex = dm.plex_is_simplex()?;
    // /// let mut fe = Field::create_default(dm.world(), dim, 1, simplex, None, None)?;
    // /// dm.add_field(None, fe)?;
    // /// # dm.view_with(None)?;
    // ///
    // /// dm.create_ds()?;
    // /// let _ = dm.get_coordinate_dm()?;
    // /// # dm.view_with(None)?;
    // /// # dm.get_coordinate_dm()?.view_with(None)?;
    // ///
    // /// let label = dm.get_label("boundary")?.unwrap();
    // /// dm.add_boundary_natural("wall", &label, slice::from_ref(&1), 0, &[])?;
    // ///
    // /// let mut local = dm.create_local_vector()?;
    // ///
    // /// // Rust has trouble knowing we want Box<dyn _> (and not Box<_>) without the explicate type signature.
    // /// // Thus we need to define `funcs` outside of the `project_function_local` function call.
    // /// let funcs: [Box<dyn FnMut(PetscInt, PetscReal, &[PetscReal], PetscInt, &mut [PetscScalar]) -> petsc_rs::Result<()>>; 1]
    // ///     = [Box::new(|dim, time, x, nc, u| {
    // ///         # println!("dim: {}, time: {}, x: {:?}, nc: {}, u: {:?}", dim, time, x, nc, u);
    // ///         u[0] = x[0]*x[0] + x[1]*x[1];
    // ///         Ok(())
    // ///     })];
    // /// dm.project_function_local(0.0, InsertMode::INSERT_ALL_VALUES, &mut local, funcs)?;
    // ///
    // /// panic!();
    // ///
    // /// # Ok(())
    // /// # }
    // /// ```
    // TODO: maybe make the `dyn FnMut(...)` into a typedef so that the caller can use it more easily
    pub fn project_function_local<'sl>(&'sl mut self, time: PetscReal, mode: InsertMode, local: &mut Vector,
        user_funcs: impl IntoIterator<Item = Box<dyn FnMut(PetscInt, PetscReal, &[PetscReal], PetscInt, &mut [PetscScalar]) -> Result<()> + 'sl>>)
        -> Result<()>
    {
        let nf = self.get_num_fields()? as usize;
        if let Some(fields) = self.fields.as_ref() {
            if fields.len() != nf {
                // This should never happen if user uses the rust api to add fields
                Petsc::set_error(self.world, PetscErrorKind::PETSC_ERR_COR,
                    "Number of fields in C strutc and rust struct do not match.")?;
            }
        } else {
            Petsc::set_error(self.world, PetscErrorKind::PETSC_ERR_ARG_WRONGSTATE,
                "No fields have been set.")?;
        }

        let trampoline_datas = user_funcs.into_iter().map(|closure_anchor| Box::pin(DMProjectFunctionTrampolineData { 
            user_f: closure_anchor })).collect::<Vec<_>>();

        if trampoline_datas.len() != nf {
            Petsc::set_error(self.world, PetscErrorKind::PETSC_ERR_USER_INPUT,
                format!("Expected {} functions in `user_funcs`, but there were {}.", nf, trampoline_datas.len()))?;
        }

        unsafe extern "C" fn dm_project_function_local_trampoline(dim: PetscInt, time: PetscReal, x: *const PetscReal,
            nf: PetscInt, u: *mut PetscScalar, ctx: *mut ::std::os::raw::c_void) -> petsc_raw::PetscErrorCode
        {
            let trampoline_data: Pin<&mut DMProjectFunctionTrampolineData> = std::mem::transmute(ctx);

            // TODO: is dim/nc the correct len?
            let x_slice = slice::from_raw_parts(x, dim as usize);
            let u_slice = slice::from_raw_parts_mut(u, nf as usize);
            
            (trampoline_data.get_unchecked_mut().user_f)(dim, time, x_slice, nf, u_slice)
                .map_or_else(|err| err.kind as i32, |_| 0)
        }

        let mut trampoline_funcs = (0..nf).map(|_| Some(dm_project_function_local_trampoline)).collect::<Vec<_>>();
        let mut trampoline_data_refs = trampoline_datas.iter().map(|td| unsafe { std::mem::transmute(td.as_ref()) }).collect::<Vec<_>>();

        // TODO: will DMProjectFunctionLocal call the closure? 
        let ierr = unsafe { petsc_raw::DMProjectFunctionLocal(
            self.dm_p, time, trampoline_funcs.as_mut_ptr() as *mut _, // TODO: why do we need the `as *mut _`
            trampoline_data_refs.as_mut_ptr(),
            mode, local.vec_p) };
        Petsc::check_error(self.world, ierr)?;

        Ok(())
    }

    // TODO: should we have this if it just calls project_function_local under the hood? Should we just call
    // project_function_local
    /// This projects the given function into the function space provided, putting the coefficients in a vector.
    pub fn project_function<'sl>(&'sl mut self, time: PetscReal, mode: InsertMode, global: &mut Vector,
        user_funcs: impl IntoIterator<Item = Box<dyn FnMut(PetscInt, PetscReal, &[PetscReal], PetscInt, &mut [PetscScalar]) -> Result<()> + 'sl>>)
        -> Result<()>
    {
        let nf = self.get_num_fields()? as usize;
        if let Some(fields) = self.fields.as_ref() {
            if fields.len() != nf {
                // This should never happen if user uses the rust api to add fields
                Petsc::set_error(self.world, PetscErrorKind::PETSC_ERR_COR,
                    "Number of fields in C strutc and rust struct do not match.")?;
            }
        } else {
            Petsc::set_error(self.world, PetscErrorKind::PETSC_ERR_ARG_WRONGSTATE,
                "No fields have been set.")?;
        }

        let trampoline_datas = user_funcs.into_iter().map(|closure_anchor| Box::pin(DMProjectFunctionTrampolineData { 
            user_f: closure_anchor })).collect::<Vec<_>>();

        if trampoline_datas.len() != nf {
            Petsc::set_error(self.world, PetscErrorKind::PETSC_ERR_USER_INPUT,
                format!("Expected {} functions in `user_funcs`, but there were {}.", nf, trampoline_datas.len()))?;
        }

        unsafe extern "C" fn dm_project_function_trampoline(dim: PetscInt, time: PetscReal, x: *const PetscReal,
            nf: PetscInt, u: *mut PetscScalar, ctx: *mut ::std::os::raw::c_void) -> petsc_raw::PetscErrorCode
        {
            let trampoline_data: Pin<&mut DMProjectFunctionTrampolineData> = std::mem::transmute(ctx);

            // TODO: is dim/nc the correct len?
            let x_slice = slice::from_raw_parts(x, dim as usize);
            let u_slice = slice::from_raw_parts_mut(u, nf as usize);
            
            (trampoline_data.get_unchecked_mut().user_f)(dim, time, x_slice, nf, u_slice)
                .map_or_else(|err| err.kind as i32, |_| 0)
        }

        let mut trampoline_funcs = (0..nf).map(|_| Some(dm_project_function_trampoline)).collect::<Vec<_>>();
        let mut trampoline_data_refs = trampoline_datas.iter().map(|td| unsafe { std::mem::transmute(td.as_ref()) }).collect::<Vec<_>>();

        // TODO: will DMProjectFunction call the closure? 
        let ierr = unsafe { petsc_raw::DMProjectFunction(
            self.dm_p, time, trampoline_funcs.as_mut_ptr() as *mut _, // TODO: why do we need the `as *mut _`
            trampoline_data_refs.as_mut_ptr(),
            mode, global.vec_p) };
        Petsc::check_error(self.world, ierr)?;

        Ok(())
    }

    /// Gets the DM that prescribes coordinate layout and scatters between global and local coordinates 
    pub fn get_coordinate_dm<'sl>(&'sl mut self) -> Result<&'sl DM<'a, 'tl>> {
        if self.coord_dm.is_some() {
            Ok(self.coord_dm.as_ref().unwrap().as_ref())
        } else {
            let mut dm2_p = MaybeUninit::uninit();
            let ierr = unsafe { petsc_raw::DMGetCoordinateDM(self.dm_p, dm2_p.as_mut_ptr()) };
            Petsc::check_error(self.world, ierr)?;

            self.coord_dm = Some(Box::new(DM::new(self.world, unsafe { dm2_p.assume_init() })));
            unsafe { self.coord_dm.as_mut().unwrap().reference()?; }

            Ok(self.coord_dm.as_ref().unwrap().as_ref())
        }
    }

    /// Gets the DM that prescribes coordinate layout and scatters between global and local coordinates 
    pub fn get_coordinate_dm_mut<'sl>(&'sl mut self) -> Result<&'sl mut DM<'a, 'tl>> {
        if self.coord_dm.is_some() {
            Ok(self.coord_dm.as_mut().unwrap().as_mut())
        } else {
            let mut dm2_p = MaybeUninit::uninit();
            let ierr = unsafe { petsc_raw::DMGetCoordinateDM(self.dm_p, dm2_p.as_mut_ptr()) };
            Petsc::check_error(self.world, ierr)?;

            self.coord_dm = Some(Box::new(DM::new(self.world, unsafe { dm2_p.assume_init() })));
            unsafe { self.coord_dm.as_mut().unwrap().reference()?; }

            Ok(self.coord_dm.as_mut().unwrap().as_mut())
        }
    }

    /// Sets the DM that prescribes coordinate layout and scatters between global and local coordinates 
    pub fn set_coordinate_dm(&mut self, coord_dm: DM<'a, 'tl>) -> Result<()> {
        let ierr = unsafe { petsc_raw::DMSetCoordinateDM(self.dm_p, coord_dm.dm_p) };
        Petsc::check_error(self.world, ierr)?;
        self.coord_dm = Some(Box::new(coord_dm));
        Ok(())
    }

    /// Determine whether the mesh has a label of a given name 
    pub fn has_label(&self, labelname: &str) -> Result<bool> {
        let labelname_cs = CString::new(labelname).expect("`CString::new` failed");
        let mut res = MaybeUninit::uninit();
        let ierr = unsafe { petsc_raw::DMHasLabel(self.dm_p, labelname_cs.as_ptr(), res.as_mut_ptr()) };
        Petsc::check_error(self.world, ierr)?;
        Ok(unsafe { res.assume_init().into() })
    }

    /// Mark all faces on the boundary 
    pub fn plex_mark_boundary_faces(&mut self, val: PetscInt, label: &mut DMLabel) -> Result<()> {
        // TODO: deal with PETSC_DETERMINE case for val
        let ierr = unsafe { petsc_raw::DMPlexMarkBoundaryFaces(self.dm_p, val, label.dml_p) };
        Petsc::check_error(self.world, ierr)
    }

    /// Copy the fields and discrete systems for one [`DM`] into this [`DM`]
    pub fn copy_disc_from(&mut self, other: &DM) -> Result<()> {
        let ierr = unsafe { petsc_raw::DMCopyDisc(other.dm_p, self.dm_p) };
        Petsc::check_error(self.world, ierr)?;

        let nf = self.get_num_fields()?;
        let mut new_fields = vec![];
        for i in 0..nf {
            let res = self.get_field_from_c_struct(i)?;
            new_fields.push(res);
        }
        self.fields = Some(new_fields);

        Ok(())
    }

    fn get_field_from_c_struct(&self, f: PetscInt) -> Result<(Option<DMLabel<'a>>, Field<'a, 'tl>)> { 
        let mut dml_p = MaybeUninit::uninit();
        let mut fe_p = MaybeUninit::uninit();
        let ierr = unsafe { petsc_raw::DMGetField(self.dm_p, f, dml_p.as_mut_ptr(), fe_p.as_mut_ptr() as *mut _) };
        Petsc::check_error(self.world, ierr)?;

        let dm_label = NonNull::new(unsafe { dml_p.assume_init() } );
        let mut label = dm_label.map(|nn_dml_p| DMLabel { world: self.world, dml_p: nn_dml_p.as_ptr() });
        if let Some(l) = label.as_mut() {
            unsafe { l.reference()?; }
        }

        let mut field = Field::new(self.world, unsafe { fe_p.assume_init() });
        unsafe { field.reference()?; }

        Ok((label, field))
    }

    /// Get the coarse mesh from which this was obtained by refinement 
    pub fn get_coarse_dm(&mut self) -> Result<Option<&DM<'a, 'tl>>> {
        if self.coarse_dm.is_some() {
            Ok(Some(self.coarse_dm.as_ref().unwrap().as_ref()))
        } else {
            let mut dm2_p = MaybeUninit::uninit();
            let ierr = unsafe { petsc_raw::DMGetCoarseDM(self.dm_p, dm2_p.as_mut_ptr()) };
            Petsc::check_error(self.world, ierr)?;

            let dm_nn_p = NonNull::new(unsafe { dm2_p.assume_init() } );
            self.coarse_dm = dm_nn_p.map(|dm_nn_p| Box::new(DM::new(self.world, dm_nn_p.as_ptr())));
            if let Some(cdm) = self.coarse_dm.as_mut() {
                unsafe { cdm.as_mut().reference()?; }
            }

            Ok(self.coarse_dm.as_ref().map(|box_dm| box_dm.as_ref()))
        }
    }

    /// Get the coarse mesh from which this was obtained by refinement 
    pub fn get_coarse_dm_mut(&mut self) -> Result<Option<&mut DM<'a, 'tl>>> {
        if self.coarse_dm.is_some() {
            Ok(Some(self.coarse_dm.as_mut().unwrap().as_mut()))
        } else {
            let mut dm2_p = MaybeUninit::uninit();
            let ierr = unsafe { petsc_raw::DMGetCoarseDM(self.dm_p, dm2_p.as_mut_ptr()) };
            Petsc::check_error(self.world, ierr)?;

            let dm_nn_p = NonNull::new(unsafe { dm2_p.assume_init() } );
            self.coarse_dm = dm_nn_p.map(|dm_nn_p| Box::new(DM::new(self.world, dm_nn_p.as_ptr())));
            if let Some(cdm) = self.coarse_dm.as_mut() {
                unsafe { cdm.as_mut().reference()?; }
            }

            Ok(self.coarse_dm.as_mut().map(|box_dm| box_dm.as_mut()))
        }
    }

    /// Clones and return a `BorrowDM` that depends on the life time of self
    pub fn clone_shallow(&self) -> Result<BorrowDM<'a, 'tl, '_>> {
        // The goal here is to make sure that the the dm we are cloning from lives longer that the new_dm
        // This insures that the closures are valid. We can do this by using `BorrowDM`.

        let mut new_dm = unsafe { self.clone_unchecked()? };

        // We want to make sure you can't clone the new dm, i.e. 
        // you have to use clone_shallow again
        if self.boundary_trampoline_data.is_some() {
            new_dm.boundary_trampoline_data = Some(vec![]);
        }

        Ok(BorrowDM { owned_dm: new_dm, _phantom: PhantomData })
    }

    /// Clones everything but the closures, which can't be cloned.
    pub fn clone_without_closures(&self) -> Result<DM<'a, 'tl>> {
        // The goal here is to make sure that the the dm we are cloning from lives longer that the new_dm
        // This insures that the closures are valid. We can do this by using `BorrowDM`.

        let new_dm = unsafe { self.clone_unchecked()? };

        Ok(new_dm)
    }

    /// Unsafe clone
    // TODO: 
    pub unsafe fn clone_unchecked(&self) -> Result<DM<'a, 'tl>> {
        Ok(if self.type_compare(petsc_raw::DMTYPE_TABLE[DMType::DMCOMPOSITE as usize])? {
            let c = self.try_get_composite_dms()?.unwrap();
            DM::composite_create(self.world, c.iter().cloned())?
        } else if self.type_compare(petsc_raw::DMTYPE_TABLE[DMType::DMPLEX as usize])? {
            let mut dm2_p = MaybeUninit::uninit();
            let ierr = petsc_raw::DMClone(self.dm_p, dm2_p.as_mut_ptr());
            Petsc::check_error(self.world, ierr)?;
            let mut dm = DM::new(self.world, dm2_p.assume_init());
            let nf = dm.get_num_fields()?;
            let mut new_fields = vec![];
            for i in 0..nf {
                let res = dm.get_field_from_c_struct(i)?;
                new_fields.push(res);
            }
            dm.fields = Some(new_fields);
            dm
        } else {
            let mut dm2_p = MaybeUninit::uninit();
            let ierr = petsc_raw::DMClone(self.dm_p, dm2_p.as_mut_ptr());
            Petsc::check_error(self.world, ierr)?;
            DM::new(self.world, dm2_p.assume_init())
        })
    }
}

impl<'a> Field<'a, '_> {
    /// Same as `Field { ... }` but sets all optional params to `None`
    pub(crate) fn new(world: &'a UserCommunicator, fe_p: *mut petsc_raw::_p_PetscFE) -> Self {
        Field { world, fe_p, space: None, dual_space: None }
    }

    /// Create a Field for basic FEM computation.
    ///
    /// # Parameters
    ///
    /// * `world` - The MPI comm world
    /// * `dim` - The spatial dimension
    /// * `nc` - The number of components
    /// * `is_simplex` - Flag for simplex reference cell, otherwise its a tensor product 
    /// * `prefix` - The options prefix, or `None`
    /// * `qorder` - The quadrature order or `None` to use PetscSpace polynomial degree 
    pub fn create_default<'pl>(world: &'a UserCommunicator, dim: PetscInt, nc: PetscInt, is_simplex: bool,
        prefix: impl Into<Option<&'pl str>>, qorder: impl Into<Option<PetscInt>>) -> Result<Self>
    {
        let cstring = prefix.into().map(|p| CString::new(p).expect("`CString::new` failed"));
        let mut fe_p = MaybeUninit::uninit();
        let ierr = unsafe { petsc_raw::PetscFECreateDefault(world.as_raw(), dim, nc, is_simplex.into(),
            cstring.map_or(std::ptr::null(), |p| p.as_ptr()), qorder.into().unwrap_or(petsc_raw::PETSC_DETERMINE),
            fe_p.as_mut_ptr()) };
        Petsc::check_error(world, ierr)?;

        Ok(Field::new(world, unsafe { fe_p.assume_init() }))
    }

    /// Copy both volumetric and surface quadrature from `other`.
    pub fn copy_quadrature_from(&mut self, other: &Field) -> Result<()> {
        let ierr = unsafe { petsc_raw::PetscFECopyQuadrature(other.fe_p, self.fe_p) };
        Petsc::check_error(self.world, ierr)
    }

}

impl<'a, 'tl> DS<'a, 'tl> {
    /// Same as `DS { ... }` but sets all optional params to `None`
    pub(crate) fn new(world: &'a UserCommunicator, ds_p: *mut petsc_raw::_p_PetscDS) -> Self {
        DS { world, ds_p, residual_trampoline_data: None, jacobian_trampoline_data: None,
            exact_soln_trampoline_data: None }
    }

    // TODO: I dont know how to make this work with out a context variable to pass the closure
    // we cant use a closure. There is no good way to convert the pointer to slices without
    // having the caller do it in. Which isn't good.

    /// Set the pointwise residual function for a given test field 
    ///
    /// In the C API you would call `DMAddBoundary` with the `bctype` being `DM_BC_*_FIELD`.
    ///
    /// # Parameters
    ///
    /// * `f` - The test field number
    /// * `f0` - Integrand for the test function term 
    /// * `f1` - Integrand for the test function gradient term
    ///
    /// ## `f0`/`f1` Parameters
    ///
    /// * `dim` - the spatial dimension
    /// * `nf` - the number of fields
    /// * `u_off` - the offset into u[] and u_t[] for each field
    /// * `u_off_x` - the offset into u_x[] for each field
    /// * `u` - each field evaluated at the current point
    /// * `u_t` - the time derivative of each field evaluated at the current point
    /// * `u_x` - the gradient of each field evaluated at the current point
    /// * `a_off` - the offset into a[] and a_t[] for each auxiliary field
    /// * `a_off_x` - the offset into a_x[] for each auxiliary field
    /// * `a` - each auxiliary field evaluated at the current point
    /// * `a_t` - the time derivative of each auxiliary field evaluated at the current point
    /// * `a_x` - the gradient of auxiliary each field evaluated at the current point
    /// * `t` - current time
    /// * `x` - coordinates of the current point
    /// * `nc` - number of constant parameters
    /// * `consts` - constant parameters
    /// * `f0`/`f1` *(output)* - output values at the current point
    #[cfg(cfg_false)]
    pub fn set_residual<F0, F1>(&mut self, f: PetscInt, f0: impl Into<Option<F0>>, f1: impl Into<Option<F1>>) -> Result<()>
    where
        F0: FnMut(PetscInt, PetscInt, PetscInt,
            &[PetscInt], &[PetscInt], &[PetscReal], &[PetscReal], &[PetscReal],
            &[PetscInt], &[PetscInt], &[PetscReal], &[PetscReal], &[PetscReal],
            PetscReal, &[PetscReal], PetscInt, &[PetscScalar], &mut [PetscScalar]) -> Result<()> + 'tl,
        F1: FnMut(PetscInt, PetscInt, PetscInt,
            &[PetscInt], &[PetscInt], &[PetscReal], &[PetscReal], &[PetscReal],
            &[PetscInt], &[PetscInt], &[PetscReal], &[PetscReal], &[PetscReal],
            PetscReal, &[PetscReal], PetscInt, &[PetscScalar], &mut [PetscScalar]) -> Result<()> + 'tl,
    {
        todo!()
    }

    /// Gets a boundary condition to the model 
    ///
    /// Unlike for the C API, this will not return the function pointers.
    ///
    /// This API is for PETSc `v3.16-dev.0`
    ///
    /// # Outputs (in order)
    ///
    /// * `wf` - The PetscWeakForm holding the pointwise functions
    /// * `type` - The type of condition, e.g. [`DM_BC_ESSENTIAL`](DMBoundaryConditionType::DM_BC_ESSENTIAL)/
    /// [`DM_BC_ESSENTIAL_FIELD`](DMBoundaryConditionType::DM_BC_ESSENTIAL_FIELD) (Dirichlet), or
    /// [`DM_BC_NATURAL`](DMBoundaryConditionType::DM_BC_NATURAL) (Neumann).
    /// * `name` - The BC name
    /// * `label` - The label defining constrained points
    /// * `values` -  An array of ids for constrained points 
    /// * `field` - The field to constrain 
    /// * `comps` - An array of constrained component numbers
    #[cfg(any(petsc_version_3_16_dev, doc))]
    pub fn get_boundary_info(&self, bd: PetscInt) -> Result<(WeakForm<'a>, DMBoundaryConditionType, &str, DMLabel<'a>, &[PetscInt], PetscInt, &[PetscInt])> {
        let mut wf_p = ::std::mem::MaybeUninit::uninit();
        let mut bct = ::std::mem::MaybeUninit::uninit();
        let mut name_cs = ::std::mem::MaybeUninit::uninit();
        let mut dml_p = ::std::mem::MaybeUninit::uninit();
        let mut nv = ::std::mem::MaybeUninit::uninit();
        let mut values_p = ::std::mem::MaybeUninit::uninit();
        let mut field = ::std::mem::MaybeUninit::uninit();
        let mut nc = ::std::mem::MaybeUninit::uninit();
        let mut comps_p = ::std::mem::MaybeUninit::uninit();

        let ierr = unsafe { petsc_raw::PetscDSGetBoundary(self.ds_p, bd, wf_p.as_mut_ptr(), bct.as_mut_ptr(),
            name_cs.as_mut_ptr(), dml_p.as_mut_ptr(), nv.as_mut_ptr(), values_p.as_mut_ptr(),
            field.as_mut_ptr(), nc.as_mut_ptr(), comps_p.as_mut_ptr(), std::ptr::null_mut(),
            std::ptr::null_mut(), std::ptr::null_mut() ) };
        Petsc::check_error(self.world, ierr)?;

        // TODO: should we return refrences to wf and label?
        let mut wf = WeakForm { world: self.world, wf_p: unsafe { wf_p.assume_init() } };
        unsafe { wf.reference()?; }
        let mut label = DMLabel { world: self.world, dml_p: unsafe { dml_p.assume_init() } };
        unsafe { label.reference()?; }
        let name = unsafe { CStr::from_ptr(name_cs.assume_init()) }.to_str().unwrap();
        let values = unsafe { slice::from_raw_parts(values_p.assume_init(), nv.assume_init() as usize) };
        let comps = unsafe { slice::from_raw_parts(comps_p.assume_init(), nc.assume_init() as usize) };

        Ok((wf, unsafe { bct.assume_init() }, name, label, values, unsafe { field.assume_init() }, comps))
    }

    /// Gets a boundary condition to the model 
    ///
    /// Unlike for the C API, this will not return the function pointers.
    ///
    /// This API is for PETSc `v3.15`
    ///
    /// # Outputs (in order)
    ///
    /// * `type` - The type of condition, e.g. [`DM_BC_ESSENTIAL`](DMBoundaryConditionType::DM_BC_ESSENTIAL)/
    /// [`DM_BC_ESSENTIAL_FIELD`](DMBoundaryConditionType::DM_BC_ESSENTIAL_FIELD) (Dirichlet), or
    /// [`DM_BC_NATURAL`](DMBoundaryConditionType::DM_BC_NATURAL) (Neumann).
    /// * `name` - The BC name
    /// * `labelname` - The label defining constrained points
    /// * `field` - The field to constrain
    /// * `comps` - An array of constrained component numbers
    /// * `ids` -  An array of ids for constrained points
    #[cfg(any(petsc_version_3_15, doc))]
    pub fn get_boundary_info(&self, bd: PetscInt) -> Result<(DMBoundaryConditionType, &str, &str, PetscInt, &[PetscInt], &[PetscInt])> {
        let mut bct = ::std::mem::MaybeUninit::uninit();
        let mut name_cs = ::std::mem::MaybeUninit::uninit();
        let mut label_cs = ::std::mem::MaybeUninit::uninit();
        let mut field = ::std::mem::MaybeUninit::uninit();
        let mut nc = ::std::mem::MaybeUninit::uninit();
        let mut comps_p = ::std::mem::MaybeUninit::uninit();
        let mut nids = ::std::mem::MaybeUninit::uninit();
        let mut ids_p = ::std::mem::MaybeUninit::uninit();

        let ierr = unsafe { petsc_raw::PetscDSGetBoundary(self.ds_p, bd, bct.as_mut_ptr(),
            name_cs.as_mut_ptr(), label_cs.as_mut_ptr(), field.as_mut_ptr(), nc.as_mut_ptr(),
            comps_p.as_mut_ptr(),  std::ptr::null_mut(), std::ptr::null_mut(), nids.as_mut_ptr(),
            ids_p.as_mut_ptr(), std::ptr::null_mut() ) };
        Petsc::check_error(self.world, ierr)?;

        // TODO: should we return refrences to wf and label?
        let name = unsafe { CStr::from_ptr(name_cs.assume_init()) }.to_str().unwrap();
        let label = unsafe { CStr::from_ptr(label_cs.assume_init()) }.to_str().unwrap();
        let comps = unsafe { slice::from_raw_parts(comps_p.assume_init(), nc.assume_init() as usize) };
        let ids = unsafe { slice::from_raw_parts(ids_p.assume_init(), nids.assume_init() as usize) };

        Ok((unsafe { bct.assume_init() }, name, label, unsafe { field.assume_init() }, comps, ids))
    }

    /// Set the array of constants passed to point functions
    pub fn set_constants(&mut self, consts: &[PetscInt]) -> Result<()> {
        // TODO: why does it take a `*mut _` for consts?
        let ierr = unsafe { petsc_raw::PetscDSSetConstants(self.ds_p, consts.len() as PetscInt, consts.as_ptr() as *mut _) };
        Petsc::check_error(self.world, ierr)
    }

    /// Set the pointwise exact solution function for a given test field
    ///
    /// # Parameters
    ///
    /// * `f` - The test field number 
    /// * `user_f` - solution function for the test fields 
    ///     * `dim` - the spatial dimension
    ///     * `t` - current time
    ///     * `x` - coordinates of the current point
    ///     * `nc` - the number of field components
    ///     * `u` *(output)* - the solution field evaluated at the current point
    pub fn set_exact_solution<F>(&mut self, f: PetscInt, user_f: F) -> Result<()>
    where
        F: FnMut(PetscInt, PetscReal, &[PetscReal], PetscInt, &mut [PetscScalar]) -> Result<()> + 'tl
    {
        let closure_anchor = Box::new(user_f);

        let trampoline_data = Box::pin(DSExactSolutionTrampolineData { 
            user_f: closure_anchor });
        let _ = self.exact_soln_trampoline_data.take();

        unsafe extern "C" fn ds_exact_solution_trampoline(dim: PetscInt, time: PetscReal, x: *const PetscReal,
            nc: PetscInt, u: *mut PetscScalar, ctx: *mut ::std::os::raw::c_void) -> petsc_raw::PetscErrorCode
        {
            let trampoline_data: Pin<&mut DSExactSolutionTrampolineData> = std::mem::transmute(ctx);

            // TODO: is dim/nc the correct len?
            let x_slice = slice::from_raw_parts(x, dim as usize);
            let u_slice = slice::from_raw_parts_mut(u, nc as usize);
            
            (trampoline_data.get_unchecked_mut().user_f)(dim, time, x_slice, nc, u_slice)
                .map_or_else(|err| err.kind as i32, |_| 0)
        }

        let ierr = unsafe { petsc_raw::PetscDSSetExactSolution(
            self.ds_p, f, Some(ds_exact_solution_trampoline), 
            std::mem::transmute(trampoline_data.as_ref())) };
        Petsc::check_error(self.world, ierr)?;
        
        self.exact_soln_trampoline_data = Some(trampoline_data);

        Ok(())
    }
}

impl<'a, 'tl> Deref for BorrowDM<'a, 'tl, '_> {
    type Target = DM<'a, 'tl>;

    fn deref(&self) -> &DM<'a, 'tl> {
        &self.owned_dm
    }
}

impl<'a, 'tl> DerefMut for BorrowDM<'a, 'tl, '_> {
    fn deref_mut(&mut self) -> &mut DM<'a, 'tl> {
        &mut self.owned_dm
    }
}

impl<'a> Clone for DM<'a, '_> {
    /// Will clone the DM.
    ///
    /// Note, you can NOT clone a DM once you have called [`DM::add_boundary_essential()`]
    /// or [`DM::add_boundary_field()`](#). This will panic. This is because you can't clone a closure.
    /// Instead use [`DM::clone_shallow()`]
    fn clone(&self) -> Self {
        // TODO: the docs say this is a shallow clone. How should we deal with this for rust
        // (rust (and the caller) thinks/expects it is a deep clone)
        // TODO: Also what should we do for DM composite type, i get an error when DMClone calls
        // `DMGetDimension` and then `DMSetDimension` (the dim is -1).
<<<<<<< HEAD

        // TODO: we don't need to do this. If the closure is defined with a static lifetime then
        // we should be fine
        if self.boundary_trampoline_data.is_some() {
            Petsc::set_error(self.world, PetscErrorKind::PETSC_ERR_ARG_WRONGSTATE,
                "You can not clone a DM once you set boundaries with non-static closures.").unwrap();
            // TODO: should we mpi_abort or something

=======
        let type_cstr = unsafe { CStr::from_ptr(petsc_raw::DMTYPE_TABLE[DMType::DMCOMPOSITE as usize].as_ptr() as *const _) };
        if self.type_compare(type_cstr.to_str().unwrap()).unwrap() {
            let c = self.try_get_composite_dms().unwrap().unwrap();
            DM::composite_create(self.world, c.iter().cloned()).unwrap()
        } else {
            let mut dm2_p = MaybeUninit::uninit();
            let ierr = unsafe { petsc_raw::DMClone(self.dm_p, dm2_p.as_mut_ptr()) };
            Petsc::check_error(self.world, ierr).unwrap();
            DM { world: self.world, dm_p: unsafe { dm2_p.assume_init() }, composite_dms: None }
>>>>>>> dfa968c3
        }

        unsafe { self.clone_unchecked() }.unwrap()
    }
}

// macro impls
impl<'a> DM<'a, '_> {
    wrap_simple_petsc_member_funcs! {
        DMSetFromOptions, pub set_from_options, takes mut, #[doc = "Sets various SNES and KSP parameters from user options."];
        DMSetUp, pub set_up, takes mut, #[doc = "Sets up the internal data structures for the later use of a nonlinear solver. This will be automatically called with [`SNES::solve()`](crate::snes::SNES::solve())."];
        DMGetDimension, pub get_dimension, output PetscInt, dim, #[doc = "Return the topological dimension of the DM"];
        
        DMDAGetInfo, pub da_get_info, output PetscInt, dim, output PetscInt, bm, output PetscInt, bn, output PetscInt, bp, output PetscInt, m,
            output PetscInt, n, output PetscInt, p, output PetscInt, dof, output PetscInt, s, output DMBoundaryType, bx, output DMBoundaryType, by,
            output DMBoundaryType, bz, output DMDAStencilType, st,
            #[doc = "Gets information about a given distributed array.\n\n\
            # Outputs (in order)\n\n\
            * `dim` - dimension of the distributed array (1, 2, or 3)\n\
            * `M, N, P` - global dimension in each direction of the array\n\
            * `m, n, p` - corresponding number of procs in each dimension\n\
            * `dof` - number of degrees of freedom per node\n\
            * `s` - stencil width\n * `bx,by,bz` - type of ghost nodes at boundary\n\
            * `st` - stencil type"];
        DMDAGetCorners, pub da_get_corners, output PetscInt, x, output PetscInt, y, output PetscInt, z, output PetscInt, m, output PetscInt, n, output PetscInt, p,
            #[doc = "Returns the global (x,y,z) indices of the lower left corner and size of the local region, excluding ghost points.\n\n\
            # Outputs (in order)\n\n\
            * `x,y,z` - the corner indices (where y and z are optional; these are used for 2D and 3D problems)\n\
            * `m,n,p` - widths in the corresponding directions (where n and p are optional; these are used for 2D and 3D problems)"];
        DMDAGetGhostCorners, pub da_get_ghost_corners, output PetscInt, x, output PetscInt, y, output PetscInt, z, output PetscInt, m, output PetscInt, n, output PetscInt, p,
            #[doc = "Returns the global (x,y,z) indices of the lower left corner and size of the local region, including ghost points.\n\n\
            # Outputs (in order)\n\n\
            * `x,y,z` - the corner indices (where y and z are optional; these are used for 2D and 3D problems)\n\
            * `m,n,p` - widths in the corresponding directions (where n and p are optional; these are used for 2D and 3D problems)"];
        // TODO: would it be nicer to have this take in a Range<PetscReal>? (then we couldn't use the macro)
        DMDASetUniformCoordinates, pub da_set_uniform_coordinates, input PetscReal, x_min, input PetscReal, x_max, input PetscReal, y_min,
            input PetscReal, y_max, input PetscReal, z_min, input PetscReal, z_max, #[doc = "Sets a DMDA coordinates to be a uniform grid.\n\n\
            `y` and `z` values will be ignored for 1 and 2 dimensional problems."];
        DMCompositeGetNumberDM, pub composite_get_num_dms_petsc, output PetscInt, ndms, #[doc = "idk remove this maybe"];
        DMPlexSetRefinementUniform, pub plex_set_refinement_uniform, input bool, refinement_uniform, takes mut, #[doc = "Set the flag for uniform refinement"];
        DMPlexIsSimplex, pub plex_is_simplex, output bool, flg .into from petsc_raw::PetscBool, #[doc = "Is the first cell in this mesh a simplex?\n\n\
            Only avalable for PETSc `v3.16-dev.0`"] #[cfg(any(petsc_version_3_16_dev, doc))];
        DMGetNumFields, pub get_num_fields, output PetscInt, nf, #[doc = "Get the number of fields in the DM"];
        DMSetAuxiliaryVec, pub set_auxiliary_vec, input Option<&DMLabel<'a>>, label .as_raw, input PetscInt, value, input Vector<'a>, aux .as_raw consume .aux_vec, takes mut,
            #[doc = "Set the auxiliary vector for region specified by the given label and value."];
    }
}

impl_petsc_object_traits! { DM, dm_p, petsc_raw::_p_DM, '_ }

impl_petsc_view_func!{ DM, DMView, '_ }

impl_petsc_object_traits! { DMLabel, dml_p, petsc_raw::_p_DMLabel }

impl_petsc_view_func!{ DMLabel, DMLabelView }

impl<'a, 'tl> Field<'a, 'tl> {
    wrap_simple_petsc_member_funcs! {
        PetscFESetFromOptions, pub set_from_options, takes mut, #[doc = "sets parameters in a PetscFE from the options database"];
        PetscFESetUp, pub set_up, takes mut, #[doc = "Construct data structures for the PetscFE"];
        PetscFESetBasisSpace, pub set_basis_space, input Space<'a>, sp .as_raw consume .space, takes mut, #[doc = "Sets the [`Space`] used for approximation of the solution"];
        PetscFESetDualSpace, pub set_dual_space, input DualSpace<'a, 'tl>, sp .as_raw consume .dual_space, takes mut, #[doc = "Sets the [`Space`] used for approximation of the solution"];
        PetscFESetNumComponents, pub set_num_components, input PetscInt, nc, takes mut, #[doc = "Sets the number of components in the element"];
    }
}

impl_petsc_object_traits! { Field, fe_p, petsc_raw::_p_PetscFE, '_ }

impl_petsc_view_func!{ Field, PetscFEView, '_ }

impl_petsc_object_traits! { DS, ds_p, petsc_raw::_p_PetscDS, '_ }

impl_petsc_view_func!{ DS, PetscDSView, '_ }

impl_petsc_object_traits! { WeakForm, wf_p, petsc_raw::_p_PetscWeakForm }

impl_petsc_view_func!{ WeakForm, PetscWeakFormView }<|MERGE_RESOLUTION|>--- conflicted
+++ resolved
@@ -15,14 +15,10 @@
 use core::slice;
 use std::marker::PhantomData;
 use std::mem::{MaybeUninit, ManuallyDrop};
-<<<<<<< HEAD
 use std::ffi::{CString, CStr};
 use std::ops::{Deref, DerefMut};
 use std::pin::Pin;
 use std::ptr::NonNull;
-=======
-use std::ffi::{CStr, CString};
->>>>>>> dfa968c3
 use std::rc::Rc;
 use crate::{
     Petsc,
@@ -390,7 +386,7 @@
     /// than 3 than the unneeded values are ignored.
     /// * `upper`       - The upper right corner, or `None` for `(1, 1, 1)`. Note, if `dim` is less
     /// than 3 than the unneeded values are ignored.
-    /// * `periodicity` - The boundary type for the X,Y,Z direction, or `None` for [`DM_BOUNDARY_NONE`](DMBoundaryType::DM_BOUNDARY_NONE)
+    /// * `periodicity` - The boundary type for the X,Y,Z direction, or `None` for [`DM_BOUNDARY_NONE`](petsc_raw::DMBoundaryType::DM_BOUNDARY_NONE)
     /// for all directions. Note, if `dim` is less than 3 than the unneeded values are ignored.
     /// * `interpolate` - Flag to create intermediate mesh pieces (edges, faces)
     pub fn plex_create_box_mesh(world: &'a UserCommunicator, dim: PetscInt, simplex: bool,
@@ -946,7 +942,8 @@
 
     /// adds a DM vector to a DMComposite 
     pub fn composite_add_dm(&mut self, dm: DM<'a, 'tl>) -> Result<()> {
-        let is_dm_comp = self.type_compare(petsc_raw::DMTYPE_TABLE[DMType::DMCOMPOSITE as usize])?;
+        let type_cstr_dmcomp = unsafe { CStr::from_ptr(petsc_raw::DMTYPE_TABLE[DMType::DMCOMPOSITE as usize].as_ptr() as *const _) };
+        let is_dm_comp = self.type_compare(type_cstr_dmcomp.to_str().unwrap())?;
         if is_dm_comp {
             let ierr = unsafe { petsc_raw::DMCompositeAddDM(self.dm_p, dm.dm_p) };
             Petsc::check_error(dm.world, ierr)?;
@@ -1086,14 +1083,9 @@
 
     /// This is a WIP, i want to use this instead of doing `if let Some(c) = self.composite_dms.as_ref()`
     /// everywhere.
-<<<<<<< HEAD
     fn try_get_composite_dms(&self) -> Result<Option<&Vec<Self>>> {
-        let is_dm_comp = self.type_compare(petsc_raw::DMTYPE_TABLE[DMType::DMCOMPOSITE as usize])?;
-=======
-    fn try_get_composite_dms(&self) -> Result<Option<&Vec<DM<'a>>>> {
         let type_cstr = unsafe { CStr::from_ptr(petsc_raw::DMTYPE_TABLE[DMType::DMCOMPOSITE as usize].as_ptr() as *const _) };
         let is_dm_comp = self.type_compare(type_cstr.to_str().unwrap())?;
->>>>>>> dfa968c3
         if is_dm_comp {
             Ok(self.composite_dms.as_ref())
         } else {
@@ -1134,14 +1126,10 @@
     ///
     /// Right now this is only implemented for DM Composite, for any other type this wont
     /// do anything.
-<<<<<<< HEAD
     pub(crate) unsafe fn set_inner_values(dm: &mut Self) -> petsc_raw::PetscErrorCode {
-        if dm.type_compare(petsc_raw::DMTYPE_TABLE[DMType::DMCOMPOSITE as usize]).unwrap() {
-=======
-    pub(crate) unsafe fn set_inner_values(dm: &mut DM<'a>) -> petsc_raw::PetscErrorCode {
-        let type_cstr = CStr::from_ptr(petsc_raw::DMTYPE_TABLE[DMType::DMCOMPOSITE as usize].as_ptr() as *const _);
-        if dm.type_compare(type_cstr.to_str().unwrap()).unwrap() {
->>>>>>> dfa968c3
+        let type_cstr_dmcomp = CStr::from_ptr(petsc_raw::DMTYPE_TABLE[DMType::DMCOMPOSITE as usize].as_ptr() as *const _);
+        let type_cstr_dmda = CStr::from_ptr(petsc_raw::DMTYPE_TABLE[DMType::DMDA as usize].as_ptr() as *const _);
+        if dm.type_compare(type_cstr_dmcomp.to_str().unwrap()).unwrap() {
             let len = dm.composite_get_num_dms_petsc().unwrap();
             let mut dms_p = vec![std::ptr::null_mut(); len as usize]; // TODO: use MaybeUninit if we can
             let ierr = petsc_raw::DMCompositeGetEntriesArray(dm.dm_p, dms_p.as_mut_ptr());
@@ -1160,7 +1148,7 @@
                 this_dm
             }).collect::<Vec<_>>());
             0
-        } else if dm.type_compare(petsc_raw::DMTYPE_TABLE[DMType::DMDA as usize]).unwrap() {
+        } else if dm.type_compare(type_cstr_dmda.to_str().unwrap()).unwrap() {
             0
         } else {
             todo!()
@@ -1663,11 +1651,11 @@
         let name_cs = CString::new(name).expect("`CString::new` failed");
 
         let bctype = match bctype {
-            bct @ (DMBoundaryConditionType::DM_BC_ESSENTIAL
+            DMBoundaryConditionType::DM_BC_ESSENTIAL
                 | DMBoundaryConditionType::DM_BC_NATURAL
-                | DMBoundaryConditionType::DM_BC_NATURAL_RIEMANN)
+                | DMBoundaryConditionType::DM_BC_NATURAL_RIEMANN
                 => return Petsc::set_error(self.world, PetscErrorKind::PETSC_ERR_USER_INPUT,
-                    format!("DM::add_boundary_field does not support non field boundary conditions. You gave {:?}.", bct)),
+                    format!("DM::add_boundary_field does not support non field boundary conditions. You gave {:?}.", bctype)),
             bct @ _ => bct 
         };
     
@@ -2178,10 +2166,12 @@
     /// Unsafe clone
     // TODO: 
     pub unsafe fn clone_unchecked(&self) -> Result<DM<'a, 'tl>> {
-        Ok(if self.type_compare(petsc_raw::DMTYPE_TABLE[DMType::DMCOMPOSITE as usize])? {
+        let type_cstr_dmcomp = CStr::from_ptr(petsc_raw::DMTYPE_TABLE[DMType::DMCOMPOSITE as usize].as_ptr() as *const _);
+        let type_cstr_dmplex = CStr::from_ptr(petsc_raw::DMTYPE_TABLE[DMType::DMPLEX as usize].as_ptr() as *const _);
+        Ok(if self.type_compare(type_cstr_dmcomp.to_str().unwrap())? {
             let c = self.try_get_composite_dms()?.unwrap();
             DM::composite_create(self.world, c.iter().cloned())?
-        } else if self.type_compare(petsc_raw::DMTYPE_TABLE[DMType::DMPLEX as usize])? {
+        } else if self.type_compare(type_cstr_dmplex.to_str().unwrap())? {
             let mut dm2_p = MaybeUninit::uninit();
             let ierr = petsc_raw::DMClone(self.dm_p, dm2_p.as_mut_ptr());
             Petsc::check_error(self.world, ierr)?;
@@ -2304,9 +2294,9 @@
     /// # Outputs (in order)
     ///
     /// * `wf` - The PetscWeakForm holding the pointwise functions
-    /// * `type` - The type of condition, e.g. [`DM_BC_ESSENTIAL`](DMBoundaryConditionType::DM_BC_ESSENTIAL)/
-    /// [`DM_BC_ESSENTIAL_FIELD`](DMBoundaryConditionType::DM_BC_ESSENTIAL_FIELD) (Dirichlet), or
-    /// [`DM_BC_NATURAL`](DMBoundaryConditionType::DM_BC_NATURAL) (Neumann).
+    /// * `type` - The type of condition, e.g. [`DM_BC_ESSENTIAL`](petsc_raw::DMBoundaryConditionType::DM_BC_ESSENTIAL)/
+    /// [`DM_BC_ESSENTIAL_FIELD`](petsc_raw::DMBoundaryConditionType::DM_BC_ESSENTIAL_FIELD) (Dirichlet), or
+    /// [`DM_BC_NATURAL`](petsc_raw::DMBoundaryConditionType::DM_BC_NATURAL) (Neumann).
     /// * `name` - The BC name
     /// * `label` - The label defining constrained points
     /// * `values` -  An array of ids for constrained points 
@@ -2350,9 +2340,9 @@
     ///
     /// # Outputs (in order)
     ///
-    /// * `type` - The type of condition, e.g. [`DM_BC_ESSENTIAL`](DMBoundaryConditionType::DM_BC_ESSENTIAL)/
-    /// [`DM_BC_ESSENTIAL_FIELD`](DMBoundaryConditionType::DM_BC_ESSENTIAL_FIELD) (Dirichlet), or
-    /// [`DM_BC_NATURAL`](DMBoundaryConditionType::DM_BC_NATURAL) (Neumann).
+    /// * `type` - The type of condition, e.g. [`DM_BC_ESSENTIAL`](petsc_raw::DMBoundaryConditionType::DM_BC_ESSENTIAL)/
+    /// [`DM_BC_ESSENTIAL_FIELD`](petsc_raw::DMBoundaryConditionType::DM_BC_ESSENTIAL_FIELD) (Dirichlet), or
+    /// [`DM_BC_NATURAL`](petsc_raw::DMBoundaryConditionType::DM_BC_NATURAL) (Neumann).
     /// * `name` - The BC name
     /// * `labelname` - The label defining constrained points
     /// * `field` - The field to constrain
@@ -2461,7 +2451,6 @@
         // (rust (and the caller) thinks/expects it is a deep clone)
         // TODO: Also what should we do for DM composite type, i get an error when DMClone calls
         // `DMGetDimension` and then `DMSetDimension` (the dim is -1).
-<<<<<<< HEAD
 
         // TODO: we don't need to do this. If the closure is defined with a static lifetime then
         // we should be fine
@@ -2470,17 +2459,6 @@
                 "You can not clone a DM once you set boundaries with non-static closures.").unwrap();
             // TODO: should we mpi_abort or something
 
-=======
-        let type_cstr = unsafe { CStr::from_ptr(petsc_raw::DMTYPE_TABLE[DMType::DMCOMPOSITE as usize].as_ptr() as *const _) };
-        if self.type_compare(type_cstr.to_str().unwrap()).unwrap() {
-            let c = self.try_get_composite_dms().unwrap().unwrap();
-            DM::composite_create(self.world, c.iter().cloned()).unwrap()
-        } else {
-            let mut dm2_p = MaybeUninit::uninit();
-            let ierr = unsafe { petsc_raw::DMClone(self.dm_p, dm2_p.as_mut_ptr()) };
-            Petsc::check_error(self.world, ierr).unwrap();
-            DM { world: self.world, dm_p: unsafe { dm2_p.assume_init() }, composite_dms: None }
->>>>>>> dfa968c3
         }
 
         unsafe { self.clone_unchecked() }.unwrap()
