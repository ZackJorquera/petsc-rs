//! PETSc vectors (Vec objects) are used to store the field variables in PDE-based (or other) simulations.
//!
//! PETSc C API docs: <https://www.mcs.anl.gov/petsc/petsc-current/docs/manualpages/Vec/index.html>

use std::ops::{Deref, DerefMut};

use crate::prelude::*;

use ndarray::{ArrayView, ArrayViewMut};

/// Abstract PETSc vector object
pub struct Vector<'a> {
    pub(crate) world: &'a dyn Communicator,

    pub(crate) vec_p: *mut petsc_raw::_p_Vec, // I could use Vec which is the same thing, but i think using a pointer is more clear
}

/// A immutable view of a Vector with Deref to slice.
pub struct VectorView<'a, 'b> {
<<<<<<< HEAD
    vec: &'b Vector<'a>,
    array: *const PetscScalar,
=======
    pub(crate) vec: &'b Vector<'a>,
    pub(crate) array: *const f64,
    pub(crate) ndarray: ArrayView<'b, f64, ndarray::IxDyn>,
>>>>>>> 7767aaae
}

/// A mutable view of a Vector with Deref to slice.
pub struct VectorViewMut<'a, 'b> {
<<<<<<< HEAD
    vec: &'b mut Vector<'a>,
    array: *mut PetscScalar,
=======
    pub(crate) vec: &'b mut Vector<'a>,
    pub(crate) array: *mut f64,
    pub(crate) ndarray: ArrayViewMut<'b, f64, ndarray::IxDyn>,
>>>>>>> 7767aaae
}

impl<'a> Drop for Vector<'a> {
    fn drop(&mut self) {
        unsafe {
            let ierr = petsc_raw::VecDestroy(&mut self.vec_p as *mut *mut petsc_raw::_p_Vec);
            let _ = Petsc::check_error(self.world, ierr); // TODO should i unwrap or what idk?
        }
    }
}

pub use petsc_raw::NormType;
pub use petsc_raw::VecOption;

impl<'a> Vector<'a> {
    /// Creates an empty vector object. The type can then be set with [`Vector::set_type`](#), or [`Vector::set_from_options`].
    /// Same as [`Petsc::vec_create`].
    ///
    /// ```
    /// # use petsc_rs::prelude::*;
    /// let petsc = Petsc::init_no_args().unwrap();
    ///
    /// Vector::create(petsc.world()).unwrap();
    /// ```
    pub fn create(world: &'a dyn Communicator) -> Result<Self> {
        let mut vec_p = MaybeUninit::uninit();
        let ierr = unsafe { petsc_raw::VecCreate(world.as_raw(), vec_p.as_mut_ptr()) };
        Petsc::check_error(world, ierr)?;

        Ok(Vector { world, vec_p: unsafe { vec_p.assume_init() } })
    }

    /// Creates a new vector of the same type as an existing vector.
    ///
    /// [`duplicate`](Vector::duplicate) DOES NOT COPY the vector entries, but rather 
    /// allocates storage for the new vector. Use [`Vector::copy_data_from()`] to copy a vector.
    ///
    /// Note, if you want to duplicate and copy data you should use [`Vector::clone()`].
    pub fn duplicate(&self) -> Result<Self> {
        let mut vec2_p = MaybeUninit::uninit();
        let ierr = unsafe { petsc_raw::VecDuplicate(self.vec_p, vec2_p.as_mut_ptr()) };
        Petsc::check_error(self.world, ierr)?;

        Ok(Vector { world: self.world, vec_p: unsafe { vec2_p.assume_init() } })
    }

    ///  Assembles the vector by calling [`Vector::assembly_begin()`] then [`Vector::assembly_end()`]
    pub fn assemble(&mut self) -> Result<()>
    {
        self.assembly_begin()?;
        // TODO: what would even go here?
        self.assembly_end()
    }

    /// Sets the local and global sizes, and checks to determine compatibility
    ///
    /// The inputs can be `None` to have PETSc decide the size.
    /// `local_size` and `global_size` cannot be both `None`. If one processor calls this with
    /// `global_size` of `None` then all processors must, otherwise the program will hang.
    pub fn set_sizes(&mut self, local_size: Option<PetscInt>, global_size: Option<PetscInt>) -> Result<()> {
        let ierr = unsafe { petsc_raw::VecSetSizes(
            self.vec_p, local_size.unwrap_or(petsc_raw::PETSC_DECIDE_INTEGER), 
            global_size.unwrap_or(petsc_raw::PETSC_DECIDE_INTEGER)) };
        Petsc::check_error(self.world, ierr)
    }

    /// Computes self += alpha * other
    pub fn axpy(&mut self, alpha: PetscScalar, other: &Vector) -> Result<()>
    {
        let ierr = unsafe { petsc_raw::VecAXPY(self.vec_p, alpha.into(), other.vec_p) };
        Petsc::check_error(self.world, ierr)
    }

    /// Sets an option for controling a vector's behavior.
    pub fn set_option(&mut self, option: VecOption, flg: bool) -> Result<()>
    {
        let ierr = unsafe { petsc_raw::VecSetOption(self.vec_p, 
            option, if flg {petsc_raw::PetscBool::PETSC_TRUE} else {petsc_raw::PetscBool::PETSC_FALSE}) };
        Petsc::check_error(self.world, ierr)
    }

    /// Inserts or adds values into certain locations of a vector.
    ///
    /// `ix` and `v` must be the same length or `set_values` will panic.
    ///
    /// If you call `x.set_option(VecOption::VEC_IGNORE_NEGATIVE_INDICES, true)`, negative indices
    /// may be passed in ix. These rows are simply ignored. This allows easily inserting element
    /// load matrices with homogeneous Dirchlet boundary conditions that you don't want represented
    /// in the vector.
    ///
    /// These values may be cached, so [`Vector::assembly_begin()`] and [`Vector::assembly_end()`] MUST be
    /// called after all calls to [`Vector::set_values()`] have been completed.
    ///
    /// You might find [`Vector::assemble_with()`] more useful and more idiomatic.
    ///
    /// Parameters.
    /// 
    /// * `ix` - indices where to add
    /// * `v` - array of values to be added
    /// * `iora` - Either [`INSERT_VALUES`](InsertMode::INSERT_VALUES) or [`ADD_VALUES`](InsertMode::ADD_VALUES), 
    /// where [`ADD_VALUES`](InsertMode::ADD_VALUES) adds values to any existing entries, and 
    /// [`INSERT_VALUES`](InsertMode::INSERT_VALUES) replaces existing entries with new values.
    ///
    /// # Example
    ///
    /// ```
    /// # use petsc_rs::prelude::*;
    /// # let petsc = Petsc::init_no_args().unwrap();
    /// if petsc.world().size() != 1 {
    ///     // note, cargo wont run tests with mpi so this will never be reached,
    ///     // but this example will only work in a uniprocessor comm world
    ///     Petsc::set_error(petsc.world(), PetscErrorKind::PETSC_ERROR_WRONG_MPI_SIZE, "This is a uniprocessor example only!").unwrap();
    /// }
    ///
    /// let mut v = petsc.vec_create().unwrap();
    /// v.set_sizes(None, Some(10)).unwrap(); // create vector of size 10
    /// v.set_from_options().unwrap();
    ///
    /// v.set_values(&[0, 3, 7, 9], &[PetscScalar::from(1.1), PetscScalar::from(2.2),
    ///                               PetscScalar::from(3.3), PetscScalar::from(4.4)],
    ///     InsertMode::INSERT_VALUES).unwrap();
    /// // You MUST assemble before you can use 
    /// v.assembly_begin().unwrap();
    /// v.assembly_end().unwrap();
    ///
    /// // We do the map in the case that `PetscScalar` is complex.
    /// assert_eq!(v.get_values(0..10).unwrap(), [1.1,0.0,0.0,2.2,0.0,0.0,0.0,3.3,0.0,4.4]
    ///     .iter().cloned().map(|v| PetscScalar::from(v)).collect::<Vec<_>>());
    ///
    /// v.set_values(&vec![0, 2, 8, 9], &vec![PetscScalar::from(1.0), PetscScalar::from(2.0),
    ///                                       PetscScalar::from(3.0), PetscScalar::from(4.0)],
    ///     InsertMode::ADD_VALUES).unwrap();
    /// // You MUST assemble before you can use 
    /// v.assembly_begin().unwrap();
    /// v.assembly_end().unwrap();
    /// assert_eq!(v.get_values(0..10).unwrap(), [2.1,0.0,2.0,2.2,0.0,0.0,0.0,3.3,3.0,8.4]
    ///     .iter().cloned().map(|v| PetscScalar::from(v)).collect::<Vec<_>>());
    /// ```
    pub fn set_values(&mut self, ix: &[PetscInt], v: &[PetscScalar], iora: InsertMode) -> Result<()>
    {
        // TODO: should I do these asserts?
        assert!(iora == InsertMode::INSERT_VALUES || iora == InsertMode::ADD_VALUES);
        assert_eq!(ix.len(), v.len());

        let ni = ix.len() as PetscInt;
        let ierr = unsafe { petsc_raw::VecSetValues(self.vec_p, ni, ix.as_ptr(), v.as_ptr() as *mut _, iora) };
        Petsc::check_error(self.world, ierr)
    }

    /// Allows you to give an iter that will be use to make a series of calls to [`Vector::set_values()`].
    /// Then is followed by both [`Vector::assembly_begin()`] and [`Vector::assembly_end()`].
    ///
    /// [`assemble_with()`](Vector::assemble_with()) will short circuit on the first error
    /// from [`Vector::set_values()`], returning it.
    ///
    /// # Example
    ///
    /// ```
    /// # use petsc_rs::prelude::*;
    /// # use std::slice::from_ref;
    /// # fn main() -> petsc_rs::Result<()> {
    /// # let petsc = Petsc::init_no_args()?;
    /// if petsc.world().size() != 1 {
    ///     // note, cargo wont run tests with mpi so this will never be reached,
    ///     // but this example will only work in a uniprocessor comm world
    ///     Petsc::set_error(petsc.world(), PetscErrorKind::PETSC_ERROR_WRONG_MPI_SIZE, "This is a uniprocessor example only!")?;
    /// }
    ///
    /// let mut v = petsc.vec_create()?;
    /// v.set_sizes(None, Some(10))?; // create vector of size 10
    /// v.set_from_options()?;
    ///
    /// v.assemble_with([0, 3, 7, 9].iter().cloned()
    ///         .zip([PetscScalar::from(1.1), PetscScalar::from(2.2),
    ///               PetscScalar::from(3.3), PetscScalar::from(4.4)]),
    ///     InsertMode::INSERT_VALUES)?;
    /// // We do the map in the case that `PetscScalar` is complex.
    /// assert_eq!(v.get_values(0..10)?, [1.1,0.0,0.0,2.2,0.0,0.0,0.0,3.3,0.0,4.4]
    ///     .iter().cloned().map(|v| PetscScalar::from(v)).collect::<Vec<_>>());
    ///
    /// v.assemble_with([(0, PetscScalar::from(1.0)), (2, PetscScalar::from(2.0)),
    ///                  (8, PetscScalar::from(3.0)), (9, PetscScalar::from(4.0))],
    ///     InsertMode::ADD_VALUES)?;
    /// assert_eq!(v.get_values(0..10)?, [2.1,0.0,2.0,2.2,0.0,0.0,0.0,3.3,3.0,8.4]
    ///     .iter().cloned().map(|v| PetscScalar::from(v)).collect::<Vec<_>>());
    /// # Ok(())
    /// # }
    /// ```
    pub fn assemble_with<I>(&mut self, iter_builder: I, iora: InsertMode) -> Result<()>
    where
        I: IntoIterator<Item = (PetscInt, PetscScalar)>
    {
        // We don't actually care about the num_inserts value, we just need something that
        // implements `Sum` so we can use the sum method and `()` does not.
        let _num_inserts = iter_builder.into_iter().map(|(ix, v)| {
            self.set_values(std::slice::from_ref(&ix),
                std::slice::from_ref(&v), iora).map(|_| 1)
        }).sum::<Result<PetscInt>>()?;
        // Note, `sum()` will short-circuit the iterator if an error is encountered.

        self.assembly_begin()?;
        self.assembly_end()
    }

    /// Gets values from certain locations of a vector.
    ///
    /// Currently can only get values on the same processor.
    ///
    /// Most of the time creating a vector view will be more useful: [`Vector::view()`] or [`Vector::view_mut()`].
    ///
    /// # Example
    ///
    /// ```
    /// # use petsc_rs::prelude::*;
    /// # let petsc = Petsc::init_no_args().unwrap();
    /// if petsc.world().size() != 1 {
    ///     // note, cargo wont run tests with mpi so this will never be reached,
    ///     // but this example will only work in a uniprocessor comm world
    ///     Petsc::set_error(petsc.world(), PetscErrorKind::PETSC_ERROR_WRONG_MPI_SIZE, "This is a uniprocessor example only!").unwrap();
    /// }
    ///
    /// let mut v = petsc.vec_create().unwrap();
    /// v.set_sizes(None, Some(10)).unwrap(); // create vector of size 10
    /// v.set_from_options().unwrap();
    ///
    /// let ix = [0, 2, 7, 9];
    /// v.set_values(&ix, &[PetscScalar::from(1.1), PetscScalar::from(2.2),
    ///                     PetscScalar::from(3.3), PetscScalar::from(4.4)],
    ///     InsertMode::INSERT_VALUES).unwrap();
    ///
    /// // We do the map in the case that `PetscScalar` is complex.
    /// assert_eq!(v.get_values(ix).unwrap(),
    ///     [1.1, 2.2, 3.3, 4.4].iter().cloned().map(|v| PetscScalar::from(v)).collect::<Vec<_>>());
    /// assert_eq!(v.get_values(vec![2, 0, 9, 7]).unwrap(),
    ///     [2.2, 1.1, 4.4, 3.3].iter().cloned().map(|v| PetscScalar::from(v)).collect::<Vec<_>>());
    /// assert_eq!(v.get_values(0..10).unwrap(),
    ///     [1.1,0.0,2.2,0.0,0.0,0.0,0.0,3.3,0.0,4.4].iter().cloned().map(|v| PetscScalar::from(v)).collect::<Vec<_>>());
    /// assert_eq!(v.get_values((0..5).map(|v| v*2)).unwrap(),
    ///     [1.1,2.2,0.0,0.0,0.0].iter().cloned().map(|v| PetscScalar::from(v)).collect::<Vec<_>>());
    /// ```
    pub fn get_values<T>(&self, ix: T) -> Result<Vec<PetscScalar>>
    where
        T: IntoIterator<Item = PetscInt>,
    {
        // TODO: i added Vector::view which returns a slice, do we still need this method?

        let ix_iter = ix.into_iter();
        let ix_array = ix_iter.collect::<Vec<_>>();
        let ni = ix_array.len();
        let mut out_vec = vec![PetscScalar::default();ni];

        let ierr = unsafe { petsc_raw::VecGetValues(self.vec_p, ni as PetscInt, ix_array.as_ptr(), out_vec[..].as_mut_ptr() as *mut _) };
        Petsc::check_error(self.world, ierr)?;

        Ok(out_vec)
    }

    /// Returns the range of indices owned by this processor.
    ///
    /// This method assumes that the vectors are laid
    /// out with the first n1 elements on the first processor, next n2 elements on the second, etc.
    /// For certain parallel layouts this range may not be well defined.
    ///
    /// # Example
    ///
    /// ```
    /// # use petsc_rs::prelude::*;
    /// # fn main() -> petsc_rs::Result<()> {
    /// # let petsc = Petsc::init_no_args()?;
    /// // note, cargo wont run tests with mpi so this will always be run with
    /// // a single processor, but this example will also work in a multiprocessor
    /// // comm world.
    ///
    /// // We do the map in the case that `PetscScalar` is complex.
    /// let values = [0.0,1.0,2.0,3.0,4.0,5.0,6.0]
    ///     .iter().cloned().map(|v| PetscScalar::from(v)).collect::<Vec<_>>();
    /// let mut v = petsc.vec_create()?;
    /// v.set_sizes(None, Some(values.len() as PetscInt))?;
    /// v.set_from_options()?;
    ///
    /// let vec_ownership_range = v.get_ownership_range()?;
    /// let vec_ownership_range_usize = (vec_ownership_range.start as usize)..(vec_ownership_range.end as usize);
    ///
    /// v.assemble_with(vec_ownership_range.clone().zip(
    ///         values[vec_ownership_range_usize.clone()].iter().cloned()),
    ///     InsertMode::INSERT_VALUES)?;
    ///
    /// // or we could do:
    /// let v2 = Vector::from_slice(petsc.world(), &values[vec_ownership_range_usize.clone()])?;
    ///
    /// let v_view = v.view()?;
    /// let v2_view = v2.view()?;
    /// assert_eq!(v_view.as_slice().unwrap(), &values[vec_ownership_range_usize.clone()]);
    /// assert_eq!(v_view.as_slice().unwrap(), v2_view.as_slice().unwrap());
    /// # Ok(())
    /// # }
    /// ```
    pub fn get_ownership_range(&self) -> Result<std::ops::Range<PetscInt>> {
        let mut low = MaybeUninit::<PetscInt>::uninit();
        let mut high = MaybeUninit::<PetscInt>::uninit();
        let ierr = unsafe { petsc_raw::VecGetOwnershipRange(self.vec_p, low.as_mut_ptr(), high.as_mut_ptr()) };
        Petsc::check_error(self.world, ierr)?;

        Ok(unsafe { low.assume_init()..high.assume_init() })
    }

    /// Returns the range of indices owned by EACH processor.
    ///
    /// This method assumes that the vectors are laid
    /// out with the first n1 elements on the first processor, next n2 elements on the second, etc.
    /// For certain parallel layouts this range may not be well defined.
    pub fn get_ownership_ranges(&self) -> Result<Vec<std::ops::Range<PetscInt>>> {
        let mut array = MaybeUninit::<*const PetscInt>::uninit();
        let ierr = unsafe { petsc_raw::VecGetOwnershipRanges(self.vec_p, array.as_mut_ptr()) };
        Petsc::check_error(self.world, ierr)?;

        // SAFETY: Petsc says it is an array of length size+1
        let slice_from_array = unsafe { 
            std::slice::from_raw_parts(array.assume_init(), self.world.size() as usize + 1) };
        let array_iter = slice_from_array.iter();
        let mut slice_iter_p1 = slice_from_array.iter();
        let _ = slice_iter_p1.next();
        Ok(array_iter.zip(slice_iter_p1).map(|(s,e)| *s..*e).collect())
    }

    /// Copies a vector. self <- x
    ///
    /// For default parallel PETSc vectors, both x and y MUST be distributed in the same manner;
    /// only local copies are done.
    ///
    /// Note, the vector dont need to have the same type and comm because we allow one of the vectors
    /// to be sequential and one to be parallel so long as both have the same local sizes. This is
    /// used in some internal functions in PETSc.
    pub fn copy_data_from(&mut self, x: &Vector) -> Result<()> {
        let ierr = unsafe { petsc_raw::VecCopy(x.vec_p, self.vec_p) };
        Petsc::check_error(self.world, ierr)
    }

    /// Create an immutable view of the this processor's portion of the vector.
    ///
    /// # Implementation Note
    ///
    /// Standard PETSc vectors use contiguous storage so that this routine does not copy the data.
    /// Other vector implementations may require to copy the data, but must such implementations
    /// should cache the contiguous representation so that only one copy is performed when this routine
    /// is called multiple times in sequence.
    ///
    /// # Example
    ///
    /// ```
    /// # use petsc_rs::prelude::*;
    /// # fn main() -> petsc_rs::Result<()> {
    /// # let petsc = Petsc::init_no_args()?;
    /// if petsc.world().size() != 1 {
    ///     // note, cargo wont run tests with mpi so this will never be reached,
    ///     // but this example will only work in a uniprocessor comm world
    ///     Petsc::set_error(petsc.world(), PetscErrorKind::PETSC_ERROR_WRONG_MPI_SIZE, "This is a uniprocessor example only!").unwrap();
    /// }
    /// let mut v = petsc.vec_create()?;
    /// v.set_sizes(None, Some(10))?; // create vector of size 10
    /// v.set_from_options()?;
    /// 
    /// v.assemble_with([0, 3, 7, 9].iter().cloned()
    ///         .zip([PetscScalar::from(1.1), PetscScalar::from(2.2),
    ///               PetscScalar::from(3.3), PetscScalar::from(4.4)]),
    ///     InsertMode::INSERT_VALUES)?;
    /// // We do the map in the case that `PetscScalar` is complex.
    /// assert_eq!(v.get_values(0..10)?, [1.1,0.0,0.0,2.2,0.0,0.0,0.0,3.3,0.0,4.4]
    ///     .iter().cloned().map(|v| PetscScalar::from(v)).collect::<Vec<_>>());
    ///
    /// {
    ///     let mut v_view = v.view()?;
<<<<<<< HEAD
    ///     assert_eq!(&v_view[..], &[1.1,0.0,0.0,2.2,0.0,0.0,0.0,3.3,0.0,4.4]
    ///         .iter().cloned().map(|v| PetscScalar::from(v)).collect::<Vec<_>>());
=======
    ///     assert_eq!(v_view.as_slice().unwrap(), &[1.1,0.0,0.0,2.2,0.0,0.0,0.0,3.3,0.0,4.4]);
>>>>>>> 7767aaae
    /// }
    ///
    /// v.assemble_with([(0, PetscScalar::from(1.0)), (2, PetscScalar::from(2.0)),
    ///                  (8, PetscScalar::from(3.0)), (9, PetscScalar::from(4.0))],
    ///     InsertMode::ADD_VALUES)?;
    ///
    /// // It is valid to have multiple immutable views
    /// let v_view = v.view()?;
    /// let v_view2 = v.view()?;
<<<<<<< HEAD
    /// assert_eq!(&v_view[..], &v_view2[..]);
    /// assert_eq!(&v_view2[..], &[2.1,0.0,2.0,2.2,0.0,0.0,0.0,3.3,3.0,8.4]
    ///     .iter().cloned().map(|v| PetscScalar::from(v)).collect::<Vec<_>>()[..]);
=======
    /// assert_eq!(v_view.as_slice().unwrap(), v_view2.to_slice().unwrap());
    /// assert_eq!(v_view2.as_slice().unwrap(), &[2.1,0.0,2.0,2.2,0.0,0.0,0.0,3.3,3.0,8.4]);
>>>>>>> 7767aaae
    /// # Ok(())
    /// # }
    /// ```
    pub fn view<'b>(&'b self) -> Result<VectorView<'a, 'b>>
    {
        VectorView::new(self)
    }

    /// Create an mutable view of the this processor's portion of the vector.
    ///
    /// # Implementation Note
    ///
    /// Returns a slice to a contiguous array that contains this processor's portion of the vector data. 
    /// For the standard PETSc vectors, [`view_mut()`](Vector::view_mut()) returns a pointer to the local
    /// data array and does not use any copies. If the underlying vector data is not stored in a contiguous
    /// array this routine will copy the data to a contiguous array and return a slice to that. You MUST
    /// drop the returned [`VectorViewMut`] when you no longer need access to the slice.
    ///
    /// # Example
    ///
    /// ```
    /// # use petsc_rs::prelude::*;
    /// # fn main() -> petsc_rs::Result<()> {
    /// # let petsc = Petsc::init_no_args()?;
    /// if petsc.world().size() != 1 {
    ///     // note, cargo wont run tests with mpi so this will never be reached,
    ///     // but this example will only work in a uniprocessor comm world
    ///     Petsc::set_error(petsc.world(), PetscErrorKind::PETSC_ERROR_WRONG_MPI_SIZE, "This is a uniprocessor example only!").unwrap();
    /// }
    /// let mut v = petsc.vec_create()?;
    /// v.set_sizes(None, Some(10))?; // create vector of size 10
    /// v.set_from_options()?;
    /// v.set_all(PetscScalar::from(1.5))?;
    ///
    /// {
    ///     let mut v_view = v.view_mut()?;
<<<<<<< HEAD
    ///     assert_eq!(&v_view[..], &[PetscScalar::from(1.5); 10]);
    ///     v_view[2] = PetscScalar::from(9.0);
    /// }
    ///
    /// let v_view = v.view()?;
    /// // We do the map in the case that `PetscScalar` is complex.
    /// assert_eq!(&v_view[..], &[1.5, 1.5, 9.0, 1.5, 1.5, 1.5, 1.5, 1.5, 1.5, 1.5]
    ///     .iter().cloned().map(|v| PetscScalar::from(v)).collect::<Vec<_>>()[..]);
=======
    ///     assert_eq!(v_view.as_slice().unwrap(), &[1.5, 1.5, 1.5, 1.5, 1.5, 1.5, 1.5, 1.5, 1.5, 1.5]);
    ///     v_view[2] = 9.0;
    /// }
    ///
    /// let v_view = v.view()?;
    /// assert_eq!(v_view.as_slice().unwrap(), &[1.5, 1.5, 9.0, 1.5, 1.5, 1.5, 1.5, 1.5, 1.5, 1.5]);
>>>>>>> 7767aaae
    /// # Ok(())
    /// # }
    /// ```
    pub fn view_mut<'b>(&'b mut self) -> Result<VectorViewMut<'a, 'b>>
    {
        VectorViewMut::new(self)
    }

    /// Create a default Vector from a slice
    ///
    /// Note, [`set_from_options()`](Vector::set_from_options()) will be used while constructing the vector.
    ///
    /// # Parameters
    ///
    /// * `world` - the comm world for the vector
    /// * `slice` - values to initialize this processor's portion of the vector data with
    ///
    /// The resulting vector will have the local size be set to `slice.len()`
    ///
    /// # Example
    ///
    /// ```
    /// # use petsc_rs::prelude::*;
    /// # fn main() -> petsc_rs::Result<()> {
    /// # let petsc = Petsc::init_no_args()?;
    /// // note, cargo wont run tests with mpi so this will always be run with
    /// // a single processor, but this example will also work in a multiprocessor
    /// // comm world.
    ///
    /// // We do the map in the case that `PetscScalar` is complex.
    /// let values = [0.0,1.0,2.0,3.0,4.0,5.0,6.0]
    ///     .iter().cloned().map(|v| PetscScalar::from(v)).collect::<Vec<_>>();
    /// // Will set each processor's portion of the vector to `values`
    /// let mut v = Vector::from_slice(petsc.world(), &values)?;
    ///
    /// let v_view = v.view()?;
<<<<<<< HEAD
    /// assert_eq!(v.get_local_size()?, values.len() as PetscInt);
    /// assert_eq!(&v_view[..], &values);
=======
    /// assert_eq!(v.get_local_size()?, values.len() as i32);
    /// assert_eq!(v_view.as_slice().unwrap(), &values);
>>>>>>> 7767aaae
    /// # Ok(())
    /// # }
    /// ```
    pub fn from_slice(world: &'a dyn Communicator, slice: &[PetscScalar]) -> Result<Self> {
        let mut v = Vector::create(world)?;
        v.set_sizes(Some(slice.len() as PetscInt), None)?; // create vector of size 10
        v.set_from_options()?;
        let ix = v.get_ownership_range()?.collect::<Vec<_>>();
        v.set_values(&ix, slice, InsertMode::INSERT_VALUES)?;
        
        v.assembly_begin()?;
        v.assembly_end()?;

        Ok(v)
    }
}

impl Clone for Vector<'_> {
    /// Will use [`Vector::duplicate()`] and [`Vector::copy_data_from()`].
    fn clone(&self) -> Self {
        let mut new_vec = self.duplicate().unwrap();
        // TODO: only copy data if data has been set. It is hard to tell if data has been set.
        // We could maybe use something like `PetscObjectStateGet` to check if the vec has been modified
        // it seems like this is only incremented when data is changed so it could work. The problem is
        // that this is hidden in a private header so we can use it with the way we create raw bindings.
        new_vec.copy_data_from(self).unwrap();
        new_vec
    }
}

impl Drop for VectorViewMut<'_, '_> {
    fn drop(&mut self) {
        unsafe {
            let ierr = petsc_raw::VecRestoreArray(self.vec.vec_p, &mut self.array as *mut *mut _ as *mut *mut _);
            let _ = Petsc::check_error(self.vec.world, ierr); // TODO should i unwrap or what idk?
        }
    }
}

impl Drop for VectorView<'_, '_> {
    fn drop(&mut self) {
        unsafe {
            let ierr = petsc_raw::VecRestoreArrayRead(self.vec.vec_p, &mut self.array as *mut *const _ as *mut *const _);
            let _ = Petsc::check_error(self.vec.world, ierr); // TODO should i unwrap or what idk?
        }
    }
}

impl<'a, 'b> VectorViewMut<'a, 'b> {
    /// Constructs a VectorViewMut from a Vector reference
    fn new(vec: &'b mut Vector<'a>) -> Result<Self> {
        let mut array = MaybeUninit::<*mut PetscScalar>::uninit();
        let ierr = unsafe { petsc_raw::VecGetArray(vec.vec_p, array.as_mut_ptr() as *mut *mut _) };
        Petsc::check_error(vec.world, ierr)?;

        let ndarray = unsafe { 
            ArrayViewMut::from_shape_ptr(ndarray::IxDyn(&[vec.get_local_size().unwrap() as usize]), array.assume_init()) };
        
        Ok(Self { vec, array: unsafe { array.assume_init() }, ndarray })
    }
}

impl<'a, 'b> VectorView<'a, 'b> {
    /// Constructs a VectorViewMut from a Vector reference
    fn new(vec: &'b Vector<'a>) -> Result<Self> {
        let mut array = MaybeUninit::<*const PetscScalar>::uninit();
        let ierr = unsafe { petsc_raw::VecGetArrayRead(vec.vec_p, array.as_mut_ptr() as *mut *const _) };
        Petsc::check_error(vec.world, ierr)?;

        let ndarray = unsafe { 
            ArrayView::from_shape_ptr(ndarray::IxDyn(&[vec.get_local_size().unwrap() as usize]), array.assume_init()) };

        Ok(Self { vec, array: unsafe { array.assume_init() }, ndarray })
    }
}

// TODO: im not sure if i like this, it would make more sense for Vector::view to return an ArrayView
// Be also we need to run out own custom drop.
impl<'b> Deref for VectorViewMut<'_, 'b> {
    type Target = ArrayViewMut<'b, f64, ndarray::IxDyn>;
    fn deref(&self) -> &ArrayViewMut<'b, f64, ndarray::IxDyn> {
        &self.ndarray
    }
}

impl<'b> DerefMut for VectorViewMut<'_, 'b> {
    fn deref_mut(&mut self) -> &mut ArrayViewMut<'b, f64, ndarray::IxDyn> {
        &mut self.ndarray
    }
}

<<<<<<< HEAD
impl Deref for VectorViewMut<'_, '_> {
    type Target = [PetscScalar];
    fn deref(&self) -> &[PetscScalar] {
        unsafe { std::slice::from_raw_parts(self.array, self.vec.get_local_size().unwrap() as usize) }
    }
}

impl DerefMut for VectorViewMut<'_, '_> {
    fn deref_mut(&mut self) -> &mut [PetscScalar] {
        unsafe { std::slice::from_raw_parts_mut(self.array, self.vec.get_local_size().unwrap() as usize) }
    }
}

impl Deref for VectorView<'_, '_> {
    type Target = [PetscScalar];
    fn deref(&self) -> &[PetscScalar] {
        unsafe { std::slice::from_raw_parts(self.array, self.vec.get_local_size().unwrap() as usize) }
=======
impl std::fmt::Debug for VectorViewMut<'_, '_> {
    fn fmt(&self, f: &mut std::fmt::Formatter<'_>) -> std::fmt::Result {
        self.ndarray.fmt(f)
    }
}

impl<'b> Deref for VectorView<'_, 'b> {
    type Target = ArrayView<'b, f64, ndarray::IxDyn>;
    fn deref(&self) -> &ArrayView<'b, f64, ndarray::IxDyn> {
        &self.ndarray
    }
}

impl std::fmt::Debug for VectorView<'_, '_> {
    fn fmt(&self, f: &mut std::fmt::Formatter<'_>) -> std::fmt::Result {
        self.ndarray.fmt(f)
>>>>>>> 7767aaae
    }
}

// macro impls
impl<'a> Vector<'a> {
    wrap_simple_petsc_member_funcs! {
        VecSetFromOptions, set_from_options, vec_p, takes mut, #[doc = "Configures the vector from the options database."];
        VecSetUp, set_up, vec_p, takes mut, #[doc = "Sets up the internal vector data structures for the later use."];
        VecAssemblyBegin, assembly_begin, vec_p, takes mut, #[doc = "Begins assembling the vector. This routine should be called after completing all calls to VecSetValues()."];
        VecAssemblyEnd, assembly_end, vec_p, takes mut, #[doc = "Completes assembling the vector. This routine should be called after VecAssemblyBegin()."];
<<<<<<< HEAD
        VecSet, set_all, vec_p, input PetscScalar, alpha, takes mut, #[doc = "Sets all components of a vector to a single scalar value.\n\nYou CANNOT call this after you have called [`Vector::set_values()`]."];
        VecGetLocalSize, get_local_size, vec_p, output PetscInt, ls, #[doc = "Returns the number of elements of the vector stored in local memory."];
        VecGetSize, get_global_size, vec_p, output PetscInt, gs, #[doc = "Returns the global number of elements of the vector."];
        VecNorm, norm, vec_p, input NormType, norm_type, output PetscReal, tmp1, #[doc = "Computes the vector norm."];
=======
        VecSet, set_all, vec_p, input f64, alpha, takes mut, #[doc = "Sets all components of a vector to a single scalar value.\n\nYou CANNOT call this after you have called [`Vector::set_values()`]."];
        VecGetLocalSize, get_local_size, vec_p, output i32, ls, #[doc = "Returns the number of elements of the vector stored in local memory."];
        VecGetSize, get_global_size, vec_p, output i32, gs, #[doc = "Returns the global number of elements of the vector."];
        VecNorm, norm, vec_p, input NormType, norm_type, output f64, tmp1, #[doc = "Computes the vector norm."];
        VecScale, scale, vec_p, input f64, alpha, takes mut, #[doc = "Scales a vector (`x[i] *= alpha` for each `i`)."];
>>>>>>> 7767aaae
    }
}

impl_petsc_object_funcs!{ Vector, vec_p }

impl_petsc_view_func!{ Vector, vec_p, VecView }<|MERGE_RESOLUTION|>--- conflicted
+++ resolved
@@ -17,26 +17,16 @@
 
 /// A immutable view of a Vector with Deref to slice.
 pub struct VectorView<'a, 'b> {
-<<<<<<< HEAD
-    vec: &'b Vector<'a>,
-    array: *const PetscScalar,
-=======
     pub(crate) vec: &'b Vector<'a>,
-    pub(crate) array: *const f64,
-    pub(crate) ndarray: ArrayView<'b, f64, ndarray::IxDyn>,
->>>>>>> 7767aaae
+    pub(crate) array: *const PetscScalar,
+    pub(crate) ndarray: ArrayView<'b, PetscScalar, ndarray::IxDyn>,
 }
 
 /// A mutable view of a Vector with Deref to slice.
 pub struct VectorViewMut<'a, 'b> {
-<<<<<<< HEAD
-    vec: &'b mut Vector<'a>,
-    array: *mut PetscScalar,
-=======
     pub(crate) vec: &'b mut Vector<'a>,
-    pub(crate) array: *mut f64,
-    pub(crate) ndarray: ArrayViewMut<'b, f64, ndarray::IxDyn>,
->>>>>>> 7767aaae
+    pub(crate) array: *mut PetscScalar,
+    pub(crate) ndarray: ArrayViewMut<'b, PetscScalar, ndarray::IxDyn>,
 }
 
 impl<'a> Drop for Vector<'a> {
@@ -409,12 +399,8 @@
     ///
     /// {
     ///     let mut v_view = v.view()?;
-<<<<<<< HEAD
-    ///     assert_eq!(&v_view[..], &[1.1,0.0,0.0,2.2,0.0,0.0,0.0,3.3,0.0,4.4]
+    ///     assert_eq!(v_view.as_slice().unwrap(), &[1.1,0.0,0.0,2.2,0.0,0.0,0.0,3.3,0.0,4.4]
     ///         .iter().cloned().map(|v| PetscScalar::from(v)).collect::<Vec<_>>());
-=======
-    ///     assert_eq!(v_view.as_slice().unwrap(), &[1.1,0.0,0.0,2.2,0.0,0.0,0.0,3.3,0.0,4.4]);
->>>>>>> 7767aaae
     /// }
     ///
     /// v.assemble_with([(0, PetscScalar::from(1.0)), (2, PetscScalar::from(2.0)),
@@ -424,14 +410,9 @@
     /// // It is valid to have multiple immutable views
     /// let v_view = v.view()?;
     /// let v_view2 = v.view()?;
-<<<<<<< HEAD
-    /// assert_eq!(&v_view[..], &v_view2[..]);
-    /// assert_eq!(&v_view2[..], &[2.1,0.0,2.0,2.2,0.0,0.0,0.0,3.3,3.0,8.4]
+    /// assert_eq!(v_view.as_slice().unwrap(), v_view2.as_slice().unwrap());
+    /// assert_eq!(v_view2.as_slice().unwrap(), &[2.1,0.0,2.0,2.2,0.0,0.0,0.0,3.3,3.0,8.4]
     ///     .iter().cloned().map(|v| PetscScalar::from(v)).collect::<Vec<_>>()[..]);
-=======
-    /// assert_eq!(v_view.as_slice().unwrap(), v_view2.to_slice().unwrap());
-    /// assert_eq!(v_view2.as_slice().unwrap(), &[2.1,0.0,2.0,2.2,0.0,0.0,0.0,3.3,3.0,8.4]);
->>>>>>> 7767aaae
     /// # Ok(())
     /// # }
     /// ```
@@ -468,23 +449,14 @@
     ///
     /// {
     ///     let mut v_view = v.view_mut()?;
-<<<<<<< HEAD
-    ///     assert_eq!(&v_view[..], &[PetscScalar::from(1.5); 10]);
+    ///     assert_eq!(v_view.as_slice().unwrap(), &[PetscScalar::from(1.5); 10]);
     ///     v_view[2] = PetscScalar::from(9.0);
     /// }
     ///
     /// let v_view = v.view()?;
     /// // We do the map in the case that `PetscScalar` is complex.
-    /// assert_eq!(&v_view[..], &[1.5, 1.5, 9.0, 1.5, 1.5, 1.5, 1.5, 1.5, 1.5, 1.5]
+    /// assert_eq!(v_view.as_slice().unwrap(), &[1.5, 1.5, 9.0, 1.5, 1.5, 1.5, 1.5, 1.5, 1.5, 1.5]
     ///     .iter().cloned().map(|v| PetscScalar::from(v)).collect::<Vec<_>>()[..]);
-=======
-    ///     assert_eq!(v_view.as_slice().unwrap(), &[1.5, 1.5, 1.5, 1.5, 1.5, 1.5, 1.5, 1.5, 1.5, 1.5]);
-    ///     v_view[2] = 9.0;
-    /// }
-    ///
-    /// let v_view = v.view()?;
-    /// assert_eq!(v_view.as_slice().unwrap(), &[1.5, 1.5, 9.0, 1.5, 1.5, 1.5, 1.5, 1.5, 1.5, 1.5]);
->>>>>>> 7767aaae
     /// # Ok(())
     /// # }
     /// ```
@@ -521,13 +493,8 @@
     /// let mut v = Vector::from_slice(petsc.world(), &values)?;
     ///
     /// let v_view = v.view()?;
-<<<<<<< HEAD
     /// assert_eq!(v.get_local_size()?, values.len() as PetscInt);
-    /// assert_eq!(&v_view[..], &values);
-=======
-    /// assert_eq!(v.get_local_size()?, values.len() as i32);
     /// assert_eq!(v_view.as_slice().unwrap(), &values);
->>>>>>> 7767aaae
     /// # Ok(())
     /// # }
     /// ```
@@ -619,25 +586,6 @@
     }
 }
 
-<<<<<<< HEAD
-impl Deref for VectorViewMut<'_, '_> {
-    type Target = [PetscScalar];
-    fn deref(&self) -> &[PetscScalar] {
-        unsafe { std::slice::from_raw_parts(self.array, self.vec.get_local_size().unwrap() as usize) }
-    }
-}
-
-impl DerefMut for VectorViewMut<'_, '_> {
-    fn deref_mut(&mut self) -> &mut [PetscScalar] {
-        unsafe { std::slice::from_raw_parts_mut(self.array, self.vec.get_local_size().unwrap() as usize) }
-    }
-}
-
-impl Deref for VectorView<'_, '_> {
-    type Target = [PetscScalar];
-    fn deref(&self) -> &[PetscScalar] {
-        unsafe { std::slice::from_raw_parts(self.array, self.vec.get_local_size().unwrap() as usize) }
-=======
 impl std::fmt::Debug for VectorViewMut<'_, '_> {
     fn fmt(&self, f: &mut std::fmt::Formatter<'_>) -> std::fmt::Result {
         self.ndarray.fmt(f)
@@ -645,8 +593,8 @@
 }
 
 impl<'b> Deref for VectorView<'_, 'b> {
-    type Target = ArrayView<'b, f64, ndarray::IxDyn>;
-    fn deref(&self) -> &ArrayView<'b, f64, ndarray::IxDyn> {
+    type Target = ArrayView<'b, PetscScalar, ndarray::IxDyn>;
+    fn deref(&self) -> &ArrayView<'b, PetscScalar, ndarray::IxDyn> {
         &self.ndarray
     }
 }
@@ -654,7 +602,6 @@
 impl std::fmt::Debug for VectorView<'_, '_> {
     fn fmt(&self, f: &mut std::fmt::Formatter<'_>) -> std::fmt::Result {
         self.ndarray.fmt(f)
->>>>>>> 7767aaae
     }
 }
 
@@ -665,18 +612,11 @@
         VecSetUp, set_up, vec_p, takes mut, #[doc = "Sets up the internal vector data structures for the later use."];
         VecAssemblyBegin, assembly_begin, vec_p, takes mut, #[doc = "Begins assembling the vector. This routine should be called after completing all calls to VecSetValues()."];
         VecAssemblyEnd, assembly_end, vec_p, takes mut, #[doc = "Completes assembling the vector. This routine should be called after VecAssemblyBegin()."];
-<<<<<<< HEAD
         VecSet, set_all, vec_p, input PetscScalar, alpha, takes mut, #[doc = "Sets all components of a vector to a single scalar value.\n\nYou CANNOT call this after you have called [`Vector::set_values()`]."];
         VecGetLocalSize, get_local_size, vec_p, output PetscInt, ls, #[doc = "Returns the number of elements of the vector stored in local memory."];
         VecGetSize, get_global_size, vec_p, output PetscInt, gs, #[doc = "Returns the global number of elements of the vector."];
         VecNorm, norm, vec_p, input NormType, norm_type, output PetscReal, tmp1, #[doc = "Computes the vector norm."];
-=======
-        VecSet, set_all, vec_p, input f64, alpha, takes mut, #[doc = "Sets all components of a vector to a single scalar value.\n\nYou CANNOT call this after you have called [`Vector::set_values()`]."];
-        VecGetLocalSize, get_local_size, vec_p, output i32, ls, #[doc = "Returns the number of elements of the vector stored in local memory."];
-        VecGetSize, get_global_size, vec_p, output i32, gs, #[doc = "Returns the global number of elements of the vector."];
-        VecNorm, norm, vec_p, input NormType, norm_type, output f64, tmp1, #[doc = "Computes the vector norm."];
-        VecScale, scale, vec_p, input f64, alpha, takes mut, #[doc = "Scales a vector (`x[i] *= alpha` for each `i`)."];
->>>>>>> 7767aaae
+        VecScale, scale, vec_p, input PetscScalar, alpha, takes mut, #[doc = "Scales a vector (`x[i] *= alpha` for each `i`)."];
     }
 }
 
