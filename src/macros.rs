// TODO: write macros to do some easy stuff
#![macro_use]

// TODO: make macro use `::std::*` or `crate::*` for everything

/// Internal macro used to make wrappers of "simple" Petsc function
///
/// Note, using this macro can be unsafe, the methods that it creates use unsafe code and thus if you
/// incorrectly use the macro you can create code that does not work (but might compile).
///
/// This macro wraps a "simple" PETSc function that takes any number of inputs and returns any number of outputs.
/// You can also set if the function takes a mutable reference to self or immutable.
/// These can be repeated multiple times to define multiple methods in one macro call.
/// Also supports doc strings
/// It is "simple" if it no type conversion is need between the petsc-rs types and the ones used by petsc-raw (or petsc-sys)
/// 
/// # Usage
///
/// Say we have a petsc function like `VecNorm` which is defined to be `pub unsafe fn VecNorm(arg1: Vec, arg2: NormType, arg3: *mut PetscReal) -> PetscErrorCode`
/// and we want our rust wrapper to be `pub fn norm(&self, norm_type: NormType) -> crate::Result<f64>`.
/// We can then use this macro in the following way:
///
/// ```ignore
/// wrap_simple_petsc_member_funcs! {
///     VecNorm, norm, input NormType, norm_type, output f64, tmp1, #[doc = "Computes the vector norm."];
/// }
/// ```
///
/// For a more general case lets say we have a Petsc function called `VecSetABRetCD`
/// that is defined as follows (from bindgen): 
/// `pub unsafe fn VecSetABRetCD(arg1: Vec, arg2: PetscInt, arg3: PetscReal, arg4: *mut PetscReal, arg5: *mut PetscInt) -> PetscErrorCode`
/// It takes in two inputs `arg2` and `arg3` and returns two outputs with `arg4` and
/// `arg5` (through pointers). For refrence the rust `petsc-rs::Vector` type is defined as the following:
/// ```ignore
/// pub struct Vector<'a> {
<<<<<<< HEAD
///     pub(crate) world: &'a UserCommunicator,
///     pub(crate) test_p: petsc_raw::Vec,
/// }
/// ```
/// Note, you need to have a member `world: &'a UserCommunicator` and some pointer type to the C petsc type
/// for this macro to work.
=======
///     pub(crate) world: &'a dyn Communicator,
///     pub(crate) vec_p: petsc_raw::Vec,
/// }
/// ```
/// Note, for the macro to work, the type must implement crate::AsRaw and crate::PetscObject.
/// This can be done with the [`impl_petsc_object_traits!`] macro.
>>>>>>> e9156a46
///
/// We can then using the macro in the following way to create the function 
/// `pub fn set_ab_ret_cd(&mut self, a: i32, b: f64) -> crate::Result<(f64, i32)>`
/// Note, you should use `PetscInt` and `PetscReal` instead of `i32` and `f64`.
/// ```ignore
/// impl Vec<'_> {
///     wrap_simple_petsc_member_funcs! {
///         VecSetABRetCD, pub set_ab_ret_cd, input i32, a, input f64, b, 
/// //         ^            ^         ^            ^
/// //    Petsc func name   └- vis    |            |- Then for each input
/// //                           rust func name   put `input type, param_name,`
///             output f64, c, output i32, d, takes mut, #[doc = "doc-string"];
/// //           ^                              ^
/// //           |- for each output             |- If you want the method to take
/// //          put `output type, tmp_name`     a `&mut self` put `takes mut,`
///     }
/// }
/// ```
/// Note, the number of input, the number of outputs, and if it takes a mutable
/// reference to self is all variable/optional and can be set to what even you need.
///
/// ## More Advanced Input
///
/// `PetscScalar` can be a complex type, in the pets-rc side we use a different Complex type
/// than is used by the raw function so some automatic conversion is done for you to accommodate
/// this for both in input type and the output type.
///
/// Note, the input type can differ from the raw input type if `.into()` can be use
/// for conversion. This is done automatically. If the inputs to the rust wrapper function
/// is a struct, like `Vector` you can also use the macro to get a member value.
/// ```ignore
/// impl Vec<'_> {
///     wrap_simple_petsc_member_funcs! {
///         VecAXPY, pub axpy, input PetscScalar, alpha, input &Vector,
///             other .vec_p, #[doc = "doc-string"];
/// //                ^ just add `.member_name` after the param_name
///     }
/// }
/// ```
/// 
/// If the rust wrapper output type shares the same memory layout as the type used by the
/// raw Petsc function, than nothing needs to be done as a pointer cast is done
/// automatically. If you with to do a conversion that requires an into you can do something
/// like the following.
/// ```ignore
/// impl NullSpace<'_> {
///     wrap_simple_petsc_member_funcs! {
///         MatNullSpaceTest, pub test, input &Mat, vec .mat_p,
///         output bool, is_null .into from petsc_raw::PetscBool, #[doc = "doc-string"];
/// //                           ^      ^      ^
/// //                    add `.into`   |      |
/// //                            Then add `from <original_type>`
///     }
/// }
/// ```
/// Note, the `original_type` is the type that is given to the raw petsc function.
/// It most likely will be the same type that the raw function wants, but only must
/// shares the same memory layout as the type used by the raw Petsc function, as a
/// pointer cast is done automatically.
macro_rules! wrap_simple_petsc_member_funcs {
    {$(
        $raw_func:ident, $vis_par:vis $new_func:ident,
        $(input $param_type:ty, $param_name:ident $(.$member_name:ident)? ,)*
        $(output $ret_type:ty, $tmp_ident:ident $(.$into_fn:ident from $raw_ret_type:ty)? ,)*
        $(takes $mut_tag:tt,)? $(is $is_unsafe:ident,)? #[$doc:meta];
    )*} => {
$(
    #[$doc]
    #[allow(unused_parens)]
    $vis_par $($is_unsafe)? fn $new_func(& $($mut_tag)? self, $( $param_name: $param_type ),*)
        -> crate::Result<($( $ret_type ),*)>
    {
        $(
            let mut $tmp_ident = ::std::mem::MaybeUninit $(::<$raw_ret_type>)? ::uninit();
        )*
        #[allow(unused_unsafe)]
        let ierr = unsafe { crate::petsc_raw::$raw_func(
            self.as_raw() as *mut _,
            $( $param_name $(.$member_name)?.into() , )*
            $( $tmp_ident.as_mut_ptr() as *mut _ ),*
        )};
        Petsc::check_error(self.world(), ierr)?;

        #[allow(unused_unsafe)]
        crate::Result::Ok(unsafe { ( $( $tmp_ident.assume_init() $(.$into_fn())? ),* ) })
    }
)*
    };
}


/// This macro is used specifically to wrap PETSc preallocate functions. It cover all the different 
/// input patterns for that. 
/// These can be repeated multiple times to define multiple like methods.
macro_rules! wrap_prealloc_petsc_member_funcs {
    {$(
        $raw_func:ident, $new_func:ident, $(block $arg1:ident,)? $(nz $arg2:ident, $arg3:ident,)+ #[$doc:meta];
    )*} => {
$(
    #[$doc]
    pub fn $new_func(&mut self, $($arg1: PetscInt,)? $($arg2: PetscInt, $arg3: ::std::option::Option<&[PetscInt]>),+) -> crate::Result<()> {
        let ierr = unsafe { crate::petsc_raw::$raw_func(
            self.as_raw(), 
            $( $arg1, )?
            $(
                $arg2,
                $arg3.map(|o| o.as_ptr()).unwrap_or(::std::ptr::null()) 
            ),+ ) };
        Petsc::check_error(self.world(), ierr)
    }
)*
    };
}

macro_rules! impl_petsc_object_traits {
    ($struct_name:ident, $raw_ptr_var:ident, $raw_ptr_ty:ty $(, $add_lt:lifetime)*) => {
        unsafe impl<'a> crate::AsRaw for $struct_name<'a, $( $add_lt ),*> {
            type Raw = *mut $raw_ptr_ty;

            #[inline]
            fn as_raw(&self) -> Self::Raw {
                self.$raw_ptr_var
            }
        } 

        unsafe impl<'a> crate::AsRawMut for $struct_name<'a, $( $add_lt ),*> {
            #[inline]
            fn as_raw_mut(&mut self) -> *mut Self::Raw {
                &mut self.$raw_ptr_var as *mut _
            }
        } 

        impl<'a> crate::PetscObject<'a, $raw_ptr_ty> for $struct_name<'a, $( $add_lt ),*> {
            #[inline]
            fn world(&self) -> &'a dyn mpi::traits::Communicator {
                self.world
            }
        }

        impl<'a> crate::PetscObjectPrivate<'a, $raw_ptr_ty> for $struct_name<'a, $( $add_lt ),*> { }
    };
}

// defines `view_with`
macro_rules! impl_petsc_view_func {
    ($struct_name:ident, $raw_view_func:ident $(, $add_lt:lifetime)*) => {
        impl<'a> $struct_name<'a, $( $add_lt ),*>
        {
            /// Views the object with a viewer
            pub fn view_with(&self, viewer: Option<&crate::viewer::Viewer>) -> crate::Result<()> {
                let owned_viewer;
                let viewer = if let Some(viewer) = viewer {
                    viewer
                } else {
                    owned_viewer = Some(crate::viewer::Viewer::create_ascii_stdout(self.world)?);
                    owned_viewer.as_ref().unwrap()
                };
                let ierr = unsafe { crate::petsc_raw::$raw_view_func(self.as_raw(), viewer.viewer_p) };
                Petsc::check_error(self.world, ierr)
            }
        }
    };
}<|MERGE_RESOLUTION|>--- conflicted
+++ resolved
@@ -33,21 +33,12 @@
 /// `arg5` (through pointers). For refrence the rust `petsc-rs::Vector` type is defined as the following:
 /// ```ignore
 /// pub struct Vector<'a> {
-<<<<<<< HEAD
 ///     pub(crate) world: &'a UserCommunicator,
-///     pub(crate) test_p: petsc_raw::Vec,
-/// }
-/// ```
-/// Note, you need to have a member `world: &'a UserCommunicator` and some pointer type to the C petsc type
-/// for this macro to work.
-=======
-///     pub(crate) world: &'a dyn Communicator,
 ///     pub(crate) vec_p: petsc_raw::Vec,
 /// }
 /// ```
-/// Note, for the macro to work, the type must implement crate::AsRaw and crate::PetscObject.
+/// Note, for the macro to work, the type must implement `crate::PetscAsRaw` and `crate::PetscObject`.
 /// This can be done with the [`impl_petsc_object_traits!`] macro.
->>>>>>> e9156a46
 ///
 /// We can then using the macro in the following way to create the function 
 /// `pub fn set_ab_ret_cd(&mut self, a: i32, b: f64) -> crate::Result<(f64, i32)>`
@@ -164,7 +155,7 @@
 
 macro_rules! impl_petsc_object_traits {
     ($struct_name:ident, $raw_ptr_var:ident, $raw_ptr_ty:ty $(, $add_lt:lifetime)*) => {
-        unsafe impl<'a> crate::AsRaw for $struct_name<'a, $( $add_lt ),*> {
+        unsafe impl<'a> crate::PetscAsRaw for $struct_name<'a, $( $add_lt ),*> {
             type Raw = *mut $raw_ptr_ty;
 
             #[inline]
@@ -173,7 +164,7 @@
             }
         } 
 
-        unsafe impl<'a> crate::AsRawMut for $struct_name<'a, $( $add_lt ),*> {
+        unsafe impl<'a> crate::PetscAsRawMut for $struct_name<'a, $( $add_lt ),*> {
             #[inline]
             fn as_raw_mut(&mut self) -> *mut Self::Raw {
                 &mut self.$raw_ptr_var as *mut _
@@ -182,7 +173,7 @@
 
         impl<'a> crate::PetscObject<'a, $raw_ptr_ty> for $struct_name<'a, $( $add_lt ),*> {
             #[inline]
-            fn world(&self) -> &'a dyn mpi::traits::Communicator {
+            fn world(&self) -> &'a mpi::topology::UserCommunicator {
                 self.world
             }
         }
