[package]
name = "petsc-rs"
version = "0.1.0"
authors = ["Zack Jorquera <zackary.jorquera@colorado.edu>"]
edition = "2018"

# See more keys and their definitions at https://doc.rust-lang.org/cargo/reference/manifest.html

[features]
default = ["petsc-sys/default", "petsc-int-i32", "petsc-real-f64"]
petsc-real-f64 = ["petsc-sys/petsc-real-f64"]
petsc-real-f32 = ["petsc-sys/petsc-real-f32"]
petsc-int-i32 = ["petsc-sys/petsc-int-i32"]
petsc-int-i64 = ["petsc-sys/petsc-int-i64"]
petsc-use-complex = ["num-complex", "petsc-sys/petsc-use-complex"]

[dependencies]
# adding libffi-sys is a work around, mpi requeres libffi which will fail to compile on WSL2 without 
# the `system` feature so we require libffi to be already be install everywhere. This seems to be an
# issue with the "user-operations" feature for mpi (which is the default), but `default-features = false`
# doesn't seem to work.
libffi-sys = { version = "*", features = ["system"] }
mpi = {git = "https://github.com/ZackJorquera/rsmpi.git", branch = "trait_object_safety", default-features = false }
<<<<<<< HEAD
petsc-sys = { path = "./petsc-sys/", default-features = false }
num-complex = { version = "0.4", optional = true }
=======
petsc-sys = { path = "./petsc-sys/" }
ndarray = "0.15"
>>>>>>> 7767aaae
<|MERGE_RESOLUTION|>--- conflicted
+++ resolved
@@ -21,10 +21,6 @@
 # doesn't seem to work.
 libffi-sys = { version = "*", features = ["system"] }
 mpi = {git = "https://github.com/ZackJorquera/rsmpi.git", branch = "trait_object_safety", default-features = false }
-<<<<<<< HEAD
 petsc-sys = { path = "./petsc-sys/", default-features = false }
 num-complex = { version = "0.4", optional = true }
-=======
-petsc-sys = { path = "./petsc-sys/" }
-ndarray = "0.15"
->>>>>>> 7767aaae
+ndarray = "0.15"